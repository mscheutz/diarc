--- conflicted
+++ resolved
@@ -50,17 +50,10 @@
     const [viewerStatus, setViewerStatus] = useState<string>("wait")
     const [managerStatus, setManagerStatus] = useState<string>("wait")
     const [mapStatus, setMapStatus] = useState<string>("wait")
-<<<<<<< HEAD
-    const wsBaseUrl = process.env.REACT_APP_WEBSOCKET_URL;
-    const chatSocket = useWebSocket(`${wsBaseUrl}/chat`);
-    const goalSocket = useWebSocket(`${wsBaseUrl}/goal`);
-    const mapSocket = useWebSocket(`${wsBaseUrl}/map`);
-=======
     const chatSocket = useWebSocket("ws://localhost:8080/chat");
     const viewerSocket = useWebSocket("ws://localhost:8080/goalViewer");
     const managerSocket = useWebSocket("ws://localhost:8080/goalManager");
     const mapSocket = useWebSocket("ws://localhost:8080/map");
->>>>>>> cc457751
 
     const check = () => {
         setChatStatus(chatSocket.readyState === ReadyState.OPEN ?
@@ -77,7 +70,7 @@
 
     // Normal chat websocket
     const { sendMessage, lastMessage, readyState } =
-        useWebSocket(`${wsBaseUrl}/chat`);
+        useWebSocket("ws://localhost:8080/chat");
 
     return (
         <div className="w-5/6 h-[50rem]">
@@ -133,10 +126,6 @@
                         <p className="text-center m-10">
                             Connection Failed!
                         </p>
-                        <p className="text-center m-10">
-                            WebSocket URLs:<br/>
-                            {wsBaseUrl}
-                        </p>
                     </TabPanel>
                     : null}
                 {chatStatus === "on" ?
