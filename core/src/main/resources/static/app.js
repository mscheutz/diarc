--- conflicted
+++ resolved
@@ -54,11 +54,8 @@
                 showRobotPose(event.data); // Handle robot pose data
             } else if (data.keyLocations) { // Check if key locations data is present
                 showKeyLocations(event.data); // Handle key locations data
-<<<<<<< HEAD
-=======
             } else if (data.success !== undefined) { // Check if success message data is present
                 updateGoToLocationMessage(data); // Handle goToLocation response
->>>>>>> 1768518d
             } else {
                 console.log("Received unhandled data type:", data);
             }
@@ -105,11 +102,7 @@
 
 
 
-<<<<<<< HEAD
-function navigateToPoint(x, y) {
-=======
 function navigateToPoint(x, y, quatX, quatY, quatZ, quatW) {
->>>>>>> 1768518d
     if (wsMapGui && wsMapGui.readyState === WebSocket.OPEN) {
         console.log("Sending navigation point to WebSocket.");
         wsMapGui.send(JSON.stringify({
@@ -175,10 +168,7 @@
         console.log("Error fetching robot pose:", data.error);
     }
 }
-<<<<<<< HEAD
-=======
-
->>>>>>> 1768518d
+
 
 function fetchKeyLocations() {
     if (wsMapGui && wsMapGui.readyState === WebSocket.OPEN) {
@@ -191,20 +181,6 @@
         console.log("Received Key Locations: ", data.keyLocations);
         var keyLocations = data.keyLocations;
 
-<<<<<<< HEAD
-function fetchKeyLocations() {
-    if (wsMapGui && wsMapGui.readyState === WebSocket.OPEN) {
-        wsMapGui.send(JSON.stringify({ action: 'fetchKeyLocations' }));
-    }
-}
-function showKeyLocations(message) {
-    var data = JSON.parse(message);
-    if (data && data.keyLocations) {
-        console.log("Received Key Locations: ", data.keyLocations);
-        var keyLocations = data.keyLocations;
-
-=======
->>>>>>> 1768518d
         // Iterate through each key location and manage the marker
         Object.keys(keyLocations).forEach(function(key) {
             var location = keyLocations[key];
