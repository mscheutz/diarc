{
  "default": {
    "priority": 1,
    "priorityTier": "NORMAL"
  },
<<<<<<< HEAD

  "describeCurrentGoal": {
    "priority": 1,
    "priorityTier": "SKIPPENDING"
  },
  "describePendingGoals": {
    "priority": 1,
    "priorityTier": "SKIPPENDING"
  },
  "endFreeze": {
    "priority": 1,
    "priorityTier": "SKIPPENDING"
  },
=======
>>>>>>> 7ac509b9
  "freeze": {
    "priority": 9999,
    "priorityTier": "URGENT"
  },
  "endFreeze": {
    "priority": 1,
    "priorityTier": "SKIPPENDING"
  },

  "describeCurrentGoal": {
    "priority": 1,
    "priorityTier": "SKIPPENDING"
  },
  "describePendingGoals": {
    "priority": 1,
    "priorityTier": "SKIPPENDING"
  },
  "handled": {
    "priority": 1,
    "priorityTier": "SKIPPENDING"
  },
  "listen": {
    "priority": 1,
    "priorityTier": "SKIPPENDING"
  },
  "cancelGoalInQueue": {
    "priority": 1,
    "priorityTier": "SKIPPENDING"
  },
  "cancelAllActiveGoals": {
    "priority": 1,
    "priorityTier": "SKIPPENDING"
  },
<<<<<<< HEAD
=======
  "cancelAllPendingGoals": {
    "priority": 1,
    "priorityTier": "SKIPPENDING"
  },
  "cancelAllCurrentGoals": {
    "priority": 1,
    "priorityTier": "SKIPPENDING"
  },
>>>>>>> 7ac509b9
  "cancelGoalInQueueIndex": {
    "priority": 1,
    "priorityTier": "SKIPPENDING"
  },
  "cancelGoal": {
    "priority": 1,
    "priorityTier": "SKIPPENDING"
  },
  "resumeGoal": {
    "priority": 1,
    "priorityTier": "SKIPPENDING"
  },
  "suspendGoal": {
    "priority": 1,
    "priorityTier": "SKIPPENDING"
  },
  "cancelCurrentGoal": {
    "priority": 1,
    "priorityTier": "SKIPPENDING"
  },
  "suspendCurrentGoal": {
<<<<<<< HEAD
    "priority": 1,
    "priorityTier": "SKIPPENDING"
  },
  "resumeCurrentGoal": {
    "priority": 1,
    "priorityTier": "SKIPPENDING"
  },
  "supersedeSystemGoal": {
=======
>>>>>>> 7ac509b9
    "priority": 1,
    "priorityTier": "SKIPPENDING"
  },
  "resumeCurrentGoal": {
    "priority": 1,
    "priorityTier": "SKIPPENDING"
  },
  "supersedeSystemGoal": {
    "priority": 1,
    "priorityTier": "SKIPPENDING"
  },
  "changeLearningExecution": {
    "priority": 1,
    "priorityTier": "SKIPPENDING"
  },
  "updateActionLearning": {
    "priority": 1,
    "priorityTier": "SKIPPENDING"
  },
  "planned": {
    "priority": 1,
    "priorityTier": "SKIPPENDING"
  },

  "orderMeal": {
    "priority": 1,
    "priorityTier": "SKIPPENDING"
  },

  "endFreezeTemi": {
    "priority": 1,
    "priorityTier": "SKIPPENDING"
  },
  "freezeTemi": {
    "priority": 9999,
    "priorityTier": "URGENT"
  },
  "acknowledge": {
    "priority": 1,
    "priorityTier": "SKIPPENDING"
  },
  "stopMoving": {
    "priority": 1,
    "priorityTier": "SKIPPENDING"
  },
  "interruptSaveLocation": {
    "priority": 1,
    "priorityTier": "SKIPPENDING"
  },
  "sendPositionUpdate": {
    "priority": 1,
    "priorityTier": "SKIPPENDING"
  },
  "stopListening": {
    "priority": 1,
    "priorityTier": "SKIPPENDING"
  },
  "interruptFollowBlocking": {
    "priority": 1,
    "priorityTier": "SKIPPENDING"
  },
  "interruptGoToLocation": {
    "priority": 1,
    "priorityTier": "SKIPPENDING"
  },
  "setVolume": {
    "priority": 1,
    "priorityTier": "SKIPPENDING"
  },
  "uploadMap": {
    "priority": 1,
    "priorityTier": "SKIPPENDING"
  },
  "sendLogs": {
    "priority": 1,
    "priorityTier": "SKIPPENDING"
  },
  "requestPermissions": {
    "priority": 1,
    "priorityTier": "SKIPPENDING"
  },
  "restartApp": {
    "priority": 1,
    "priorityTier": "SKIPPENDING"
  },
  "disableButtons": {
    "priority": 1,
    "priorityTier": "SKIPPENDING"
  },
  "enableButtons": {
    "priority": 1,
    "priorityTier": "SKIPPENDING"
  },
  "showTopBar": {
    "priority": 1,
    "priorityTier": "SKIPPENDING"
  },
  "enableObstacleNotifications": {
    "priority": 1,
    "priorityTier": "SKIPPENDING"
  },
  "disableObstacleNotifications": {
    "priority": 1,
    "priorityTier": "SKIPPENDING"
  },
  "enablePrivacyMode": {
    "priority": 1,
    "priorityTier": "SKIPPENDING"
  },
  "disablePrivacyMode": {
    "priority": 1,
    "priorityTier": "SKIPPENDING"
  },
  "enableVoiceAck": {
    "priority": 1,
    "priorityTier": "SKIPPENDING"
  },
  "disableVoiceAck": {
    "priority": 1,
    "priorityTier": "SKIPPENDING"
  },
  "setEscortWaitAttempts": {
    "priority": 1,
    "priorityTier": "SKIPPENDING"
  },
  "setEscortWaitDuration": {
    "priority": 1,
    "priorityTier": "SKIPPENDING"
  },
  "setBatteryAbortLevel": {
    "priority": 1,
    "priorityTier": "SKIPPENDING"
  },
  "setBatteryWarnLevel": {
    "priority": 1,
    "priorityTier": "SKIPPENDING"
  },
  "setBatteryChargedLevel": {
    "priority": 1,
    "priorityTier": "SKIPPENDING"
  },
  "enableKidsMode": {
    "priority": 1,
    "priorityTier": "SKIPPENDING"
  },
  "disableKidsMode": {
    "priority": 1,
    "priorityTier": "SKIPPENDING"
  },
  "displayFace": {
    "priority": 1,
    "priorityTier": "SKIPPENDING"
  },
  "downloadVideos": {
    "priority": 1,
    "priorityTier": "SKIPPENDING"
  },
  "interruptCheckIn": {
    "priority": 1,
    "priorityTier": "SKIPPENDING"
  },
  "enableKioskMode": {
    "priority": 1,
    "priorityTier": "SKIPPENDING"
  },
  "disableKioskMode": {
    "priority": 1,
    "priorityTier": "SKIPPENDING"
  },
  "setKioskTimeout": {
    "priority": 1,
    "priorityTier": "SKIPPENDING"
  },
  "setKioskLocation": {
    "priority": 1,
    "priorityTier": "SKIPPENDING"
  },
  "setDisplayAppointmentsSince": {
    "priority": 1,
    "priorityTier": "SKIPPENDING"
  },
  "setAllowAppointmentsSince": {
    "priority": 1,
    "priorityTier": "SKIPPENDING"
  },
  "setLateAppointmentMessage": {
    "priority": 1,
    "priorityTier": "SKIPPENDING"
  },
  "setDisplayAppointmentsUntil": {
    "priority": 1,
    "priorityTier": "SKIPPENDING"
  },
  "setAllowAppointmentsUntil": {
    "priority": 1,
    "priorityTier": "SKIPPENDING"
  },
  "setEarlyAppointmentMessage": {
    "priority": 1,
    "priorityTier": "SKIPPENDING"
  },
  "setSuccessfulCheckInMessage": {
    "priority": 1,
    "priorityTier": "SKIPPENDING"
  },
  "setBirthdayMessageRange": {
    "priority": 1,
    "priorityTier": "SKIPPENDING"
  },
  "setBirthdayMessage": {
    "priority": 1,
    "priorityTier": "SKIPPENDING"
  },
  "setAppointmentLoadErrorMessage": {
    "priority": 1,
    "priorityTier": "SKIPPENDING"
  },
  "setAppointmentListEmptyMessage": {
    "priority": 1,
    "priorityTier": "SKIPPENDING"
  },
  "setCheckInHeaderMessage": {
    "priority": 1,
    "priorityTier": "SKIPPENDING"
  },
  "setStorageArea": {
    "priority": 1,
    "priorityTier": "SKIPPENDING"
  }
}<|MERGE_RESOLUTION|>--- conflicted
+++ resolved
@@ -3,22 +3,6 @@
     "priority": 1,
     "priorityTier": "NORMAL"
   },
-<<<<<<< HEAD
-
-  "describeCurrentGoal": {
-    "priority": 1,
-    "priorityTier": "SKIPPENDING"
-  },
-  "describePendingGoals": {
-    "priority": 1,
-    "priorityTier": "SKIPPENDING"
-  },
-  "endFreeze": {
-    "priority": 1,
-    "priorityTier": "SKIPPENDING"
-  },
-=======
->>>>>>> 7ac509b9
   "freeze": {
     "priority": 9999,
     "priorityTier": "URGENT"
@@ -52,8 +36,6 @@
     "priority": 1,
     "priorityTier": "SKIPPENDING"
   },
-<<<<<<< HEAD
-=======
   "cancelAllPendingGoals": {
     "priority": 1,
     "priorityTier": "SKIPPENDING"
@@ -62,7 +44,6 @@
     "priority": 1,
     "priorityTier": "SKIPPENDING"
   },
->>>>>>> 7ac509b9
   "cancelGoalInQueueIndex": {
     "priority": 1,
     "priorityTier": "SKIPPENDING"
@@ -84,17 +65,6 @@
     "priorityTier": "SKIPPENDING"
   },
   "suspendCurrentGoal": {
-<<<<<<< HEAD
-    "priority": 1,
-    "priorityTier": "SKIPPENDING"
-  },
-  "resumeCurrentGoal": {
-    "priority": 1,
-    "priorityTier": "SKIPPENDING"
-  },
-  "supersedeSystemGoal": {
-=======
->>>>>>> 7ac509b9
     "priority": 1,
     "priorityTier": "SKIPPENDING"
   },
