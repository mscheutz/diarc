--- conflicted
+++ resolved
@@ -13,41 +13,33 @@
 import org.springframework.web.socket.config.annotation.WebSocketConfigurer;
 import org.springframework.web.socket.config.annotation.WebSocketHandlerRegistry;
 
-<<<<<<< HEAD
-=======
 import edu.tufts.hrilab.diarc.DiarcComponent;
 import edu.tufts.hrilab.map.MapComponent;
 import edu.tufts.hrilab.map.MapGui;
 
->>>>>>> 7ff8f7d1
 @Configuration
 @EnableWebSocket
 @ComponentScan(basePackages= "edu.tufts.hrilab")
 public class DemoConfig implements WebSocketConfigurer {
   @Autowired
   private ConfigurableApplicationContext applicationContext;
-//
-//  @Bean
-//  public MapComponent mapComponent() {
-//    MapComponent component = DiarcComponent.createInstance(MapComponent.class, "-map_folder /home/hrilab/code/diarc-old/maps/elevator_lab_test/ -start_floor 1");
-//    applicationContext.getBeanFactory().registerSingleton("mapComponent", component);
-//    return component;
-//  }
-//
-//  @Bean
-//  public MapGui mapGui(MapComponent mapComponent) {
-//    return new MapGui(mapComponent);
-//  }
+
+  @Bean
+  public MapComponent mapComponent() {
+    MapComponent component = DiarcComponent.createInstance(MapComponent.class, "-map_folder /home/hrilab/code/diarc-old/maps/elevator_lab_test/ -start_floor 1");
+    applicationContext.getBeanFactory().registerSingleton("mapComponent", component);
+    return component;
+  }
+
+  @Bean
+  public MapGui mapGui(MapComponent mapComponent) {
+    return new MapGui(mapComponent);
+  }
 
   public void registerWebSocketHandlers(WebSocketHandlerRegistry registry) {
-<<<<<<< HEAD
-//    registry.addHandler(mapGui(mapComponent()), "/map");
-//    registry.addHandler(new DemoComponent(), "/user");
-=======
     registry.addHandler(mapGui(mapComponent()), "/map")
             .setAllowedOrigins("http://localhost:3000");
     registry.addHandler(new DemoComponent(), "/user")
             .setAllowedOrigins("http://localhost:3000");
->>>>>>> 7ff8f7d1
   }
 }