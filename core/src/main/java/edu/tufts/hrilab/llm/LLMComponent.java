--- conflicted
+++ resolved
@@ -1,18 +1,14 @@
-<<<<<<< HEAD
 /*
  * Copyright © Thinking Robots, Inc., Tufts University, and others 2024.
  */
 
 package edu.tufts.hrilab.llm;
 
-import edu.tufts.hrilab.util.Http;
-import java.io.InputStreamReader;
+import edu.tufts.hrilab.llm.hf.HFClient;
 
 import java.util.ArrayList;
-import java.util.Arrays;
 import java.util.List;
-import java.util.Map; 
-import java.util.HashMap;
+
 import static java.util.Map.entry;
 import org.slf4j.Logger;
 import org.slf4j.LoggerFactory;
@@ -25,11 +21,7 @@
 import edu.tufts.hrilab.fol.Symbol;
 
 import edu.tufts.hrilab.llm.openai.OpenaiClient;
-import edu.tufts.hrilab.llm.openai.request.*;
-import edu.tufts.hrilab.llm.openai.response.*;
 import edu.tufts.hrilab.llm.llama.LlamaClient;
-import edu.tufts.hrilab.llm.llama.request.*;
-import edu.tufts.hrilab.llm.llama.response.*;
 
 public class LLMComponent extends DiarcComponent {
   static private Logger log = LoggerFactory.getLogger(LLMComponent.class);
@@ -41,6 +33,7 @@
   private Tokenizer tokenizer = new Tokenizer();
   private OpenaiClient openai = new OpenaiClient();
   private LlamaClient llama = new LlamaClient();
+  private HFClient hf= new HFClient();
 
   /**
    * LLaMA (llama.cpp server)
@@ -144,6 +137,8 @@
   public void setLLMModel (String modelStr) {
     if (service.equals("openai")) {
       openai.setModel(modelStr);
+    } else if (service.equals("llamahf") || service.equals("t5hf")) {
+      hf.setModel(service, modelStr);
     }
     model = modelStr;
   }
@@ -169,8 +164,10 @@
   public void setLLMTemperature (float temperatureFloat) {
     if (service.equals("llama")) {
       llama.setTemperature(temperatureFloat);
-    } else if (service.equals("openai")) {
-      log.warn("OpenAI API does not support temperature");
+    } else if (service.equals("llamahf")) {
+      hf.setTemperature(temperatureFloat);
+    } else {
+      log.warn("Service {} does not support temperature", service);
     }
   }
 
@@ -195,6 +192,8 @@
         return new Completion(openai.completion(prompt));
       case "llama" :
         return new Completion(llama.completion(prompt));
+      case "t5hf":
+        return new Completion(hf.t5BaseCompletion(prompt));
       default :
         log.error("Service " + service + " not implemented");
         return null;
@@ -225,6 +224,8 @@
       case "llama" :
         log.warn("llama.cpp server cannot change model to " + model);
         return new Completion(llama.completion(prompt));
+      case "t5hf":
+        return new Completion(hf.t5BaseCompletion(prompt, model));
       default :
         log.error("Service " + service + " not implemented");
         return null;
@@ -252,6 +253,8 @@
         return new Completion(openai.chatCompletion(prompt));
       case "llama" :
         return new Completion(llama.chatCompletion(prompt));
+      case "llamahf":
+        return new Completion(hf.llamaHFChatCompletion(prompt));
       default :
         log.error("Service " + service + " not implemented.");
         return null;
@@ -278,6 +281,8 @@
         return new Completion(openai.chatCompletion(model, prompt));
       case "llama" :
         return new Completion(llama.chatCompletion(prompt));
+      case "llamahf" :
+        return new Completion(hf.llamaHFChatCompletion(prompt, model));
       default :
         log.error("Service " + service + " not implemented");
         return null;
@@ -297,6 +302,8 @@
         return new Completion(openai.chatCompletion(messages));
       case "llama" :
         return new Completion(llama.chatCompletion(messages));
+      case "llamahf" :
+        return new Completion(hf.llamaHFChatCompletion(messages));
       default :
         log.error("Service " + service + " not implemented");
         return null;
@@ -317,6 +324,8 @@
         return new Completion(openai.chatCompletion(chat));
       case "llama" :
         return new Completion(llama.chatCompletion(chat));
+       case "llamahf" :
+        return new Completion(hf.llamaHFChatCompletion(chat));
       default :
         log.error("Service " + service + " not implemented");
         return null;
@@ -339,364 +348,6 @@
       case "llama" :
         log.warn("llama.cpp server cannot change model to " + model);
         return new Completion(llama.chatCompletion(chat));
-      default :
-        log.error("Service " + service + " not implemented");
-        return null;
-    }
-  }
-}
-=======
-/*
- * Copyright © Thinking Robots, Inc., Tufts University, and others 2024.
- */
-
-package edu.tufts.hrilab.llm;
-
-import edu.tufts.hrilab.llm.hf.HFClient;
-
-import java.util.ArrayList;
-import java.util.List;
-
-import static java.util.Map.entry;
-import org.slf4j.Logger;
-import org.slf4j.LoggerFactory;
-import org.apache.commons.cli.CommandLine;
-import org.apache.commons.cli.Option;
-
-import edu.tufts.hrilab.diarc.DiarcComponent;
-import ai.thinkingrobots.trade.TRADEService;
-import edu.tufts.hrilab.action.annotations.Action;
-import edu.tufts.hrilab.fol.Symbol;
-
-import edu.tufts.hrilab.llm.openai.OpenaiClient;
-import edu.tufts.hrilab.llm.llama.LlamaClient;
-
-public class LLMComponent extends DiarcComponent {
-  static private Logger log = LoggerFactory.getLogger(LLMComponent.class);
-
-  public String service = "openai";
-  public String model = "gpt-3.5-turbo";
-  public float temperature = 0.5f;
-
-  private Tokenizer tokenizer = new Tokenizer();
-  private OpenaiClient openai = new OpenaiClient();
-  private LlamaClient llama = new LlamaClient();
-  private HFClient hf= new HFClient();
-
-  /**
-   * LLaMA (llama.cpp server)
-   */
-
-  private String llamaCompletionEndpoint      = "http://localhost:8080/completion";
-  private String llamaChatCompletionEndpoint  = "http://localhost:8080/v1/chat/completions";
-
-  public LLMComponent() {
-    super();
-  }
-
-  @Override
-  protected List<Option> additionalUsageInfo() {
-    List<Option> options = new ArrayList<>();
-    options.add(Option.builder("service").hasArg().argName("string").desc("Set the LLM service to use. [openai, llama]").build());
-    options.add(Option.builder("model").hasArg().argName("string").desc("Set the OpenAI LLM model to use. [ " + String.join(", ", OpenaiClient.chatCompletionModels.keySet()) + "]").build());
-    options.add(Option.builder("endpoint").hasArg().argName("string").desc("Set the endpoint of the LLM service to use.").build());
-    options.add(Option.builder("stopwords").hasArg().argName("string").desc("Set additional stopwords to use with models and services that support them. Comma-separated list.").build());
-    options.add(Option.builder("temperature").hasArg().argName("float").desc("Set the temperature of the model").build());
-    return options;
-  }
-
-  @Override
-  protected void parseArgs (CommandLine cmdLine) {
-    if (cmdLine.hasOption("service")) {
-      service = cmdLine.getOptionValue("service").toLowerCase();
-      log.debug("Using service: " + service);
-    }
-
-    if (cmdLine.hasOption("endpoint")) {
-      setLLMEndpoint(cmdLine.getOptionValue("endpoint"));
-    }
-
-    if (cmdLine.hasOption("model")) {
-      setLLMModel(cmdLine.getOptionValue("model"));
-      log.debug("Using model: " + model);
-    }
-
-    if (cmdLine.hasOption("stopwords")) {
-      setLLMStopWords(cmdLine.getOptionValue("stopwords").split(","));
-    }
-
-    if (cmdLine.hasOption("temperature")) {
-      setLLMTemperature(Float.parseFloat(cmdLine.getOptionValue("temperature")));
-    }
-
-    log.info("LLMComponent using " + service + " services with the " + model + " model.");
-    tokenizer.setEncoding(service, model);
-  }
-
-  /**
-   * Sets the LLM service to the given value.
-   *
-   * @param serviceStr a string representing the LLM service
-   **/
-  @TRADEService
-  @Action
-  public void setLLMService (Symbol service) {
-    setLLMService(service.toString());
-  }
-  /**
-   * Sets the LLM service: [openai, llama].
-   *
-   * @param {string} serviceStr - The LLM service to set
-   */
-  @TRADEService
-  public void setLLMService (String serviceStr) {
-    service = serviceStr;
-  }
-  /**
-   * Sets the LLM endpoint (URL).
-   *
-   * @param {string} endpoint - The endpoint to set
-   */
-  @TRADEService
-  @Action
-  public void setLLMEndpoint (Symbol endpoint) {
-    setLLMEndpoint(endpoint.toString());
-  }
-  @TRADEService
-  public void setLLMEndpoint (String endpoint) {
-    if (service.equals("llama")) {
-      llama.setEndpoint(endpoint);
-    } else if (service.equals("openai")) {
-      openai.setEndpoint(endpoint);
-    }
-  }
-
-  /**
-   * Sets the language model to use for the language learning model service.
-   *
-   * @param modelStr the name of the model to set
-   **/
-  @TRADEService
-  @Action
-  public void setLLMModel (Symbol model) {
-    setLLMModel(model.toString());
-  }
-  @TRADEService
-  public void setLLMModel (String modelStr) {
-    if (service.equals("openai")) {
-      openai.setModel(modelStr);
-    } else if (service.equals("llamahf") || service.equals("t5hf")) {
-      hf.setModel(service, modelStr);
-    }
-    model = modelStr;
-  }
-
-  /**
-   * Sets the stop words for the LLM to terminate token stream.
-   *
-   * @param {string[]} stopWords - An array of stop words to set.
-   * @returns {void}
-   */
-  public void setLLMStopWords (String[] stopWords) {
-    if (service.equals("llama")) {
-      llama.setStopWords(stopWords);
-    } else if (service.equals("openai")) {
-      log.warn("OpenAI API does not support stop words");
-    }
-  }
-
-  /**
-   * Sets the temperature for the LLM.
-   *
-   * @param {number} temperatureFloat - The temperature value to set
-   */
-  public void setLLMTemperature (float temperatureFloat) {
-    if (service.equals("llama")) {
-      llama.setTemperature(temperatureFloat);
-    } else if (service.equals("llamahf")) {
-      hf.setTemperature(temperatureFloat);
-    } else {
-      log.warn("Service {} does not support temperature", service);
-    }
-  }
-
-  /**
-   *  Completion Services
-   **/
-
-  /**
-   * Returns a Completion object for the provided prompt based on the specified service.
-   * @param prompt the prompt to generate completion for
-   * @return a Completion object for the provided prompt
-   **/
-  @TRADEService
-  @Action
-  public Completion completion (Prompt prompt) {
-    return completion(prompt.toString());
-  }
-  @TRADEService
-  public Completion completion (String prompt) {
-    switch (service.toLowerCase()) {
-      case "openai" :
-        return new Completion(openai.completion(prompt));
-      case "llama" :
-        return new Completion(llama.completion(prompt));
-      case "t5hf":
-        return new Completion(hf.t5BaseCompletion(prompt));
-      default :
-        log.error("Service " + service + " not implemented");
-        return null;
-    }
-  }
-
-  /**
-   * Returns a Completion object for the provided prompt based on the specified service
-   * and model.
-   * @param model the model to use when generating a completion
-   * @param prompt the prompt to generate completion for
-   * @return a Completion object for the provided prompt
-   **/
-
-  @TRADEService
-  public Completion completion (String model, Prompt prompt) {
-    return completion(model, prompt.toString());
-  }
-  @TRADEService
-  public Completion completion (Symbol model, Prompt prompt) {
-    return completion(model.toString(), prompt.toString());
-  }
-  @TRADEService
-  public Completion completion (String model, String prompt) {
-    switch (service) {
-      case "openai" :
-        return new Completion(openai.completion(model, prompt));
-      case "llama" :
-        log.warn("llama.cpp server cannot change model to " + model);
-        return new Completion(llama.completion(prompt));
-      case "t5hf":
-        return new Completion(hf.t5BaseCompletion(prompt, model));
-      default :
-        log.error("Service " + service + " not implemented");
-        return null;
-    }
-  }
-
-  /**
-   *  Chat Services
-   **/
-
- /**
-  *  Returns a Completion object for chat-based completions, based on the specified prompt and set service.
-  *  @param prompt the prompt to be used for the chat completion
-  *  @return a Completion object containing the completed text and any additional data returned by the API
-  **/
-  @TRADEService
-  @Action
-  public Completion chatCompletion (Symbol prompt) {
-    return chatCompletion(prompt.toString());
-  }
-  @TRADEService
-  public Completion chatCompletion (String prompt) {
-    switch (service) {
-      case "openai" :
-        return new Completion(openai.chatCompletion(prompt));
-      case "llama" :
-        return new Completion(llama.chatCompletion(prompt));
-      case "llamahf":
-        return new Completion(hf.llamaHFChatCompletion(prompt));
-      default :
-        log.error("Service " + service + " not implemented.");
-        return null;
-    }
-  }
-
- /**
-  *  Returns a Completion object for chat-based completions, based on the specified prompt and model 
-  *  using the set service.
-  *  @param model the model to use for the chat completion request
-  *  @param prompt the prompt to be used for the chat completion
-  *  @return a Completion object containing the chat completion response
-  **/
-  @TRADEService
-  @Action
-  public Completion chatCompletion (Symbol model, Symbol prompt) {
-    return chatCompletion(model.toString(), prompt.toString());
-  }
-  
-  @TRADEService
-  public Completion chatCompletion (String model, String prompt) {
-    switch (service) {
-      case "openai" :
-        return new Completion(openai.chatCompletion(model, prompt));
-      case "llama" :
-        return new Completion(llama.chatCompletion(prompt));
-      case "llamahf" :
-        return new Completion(hf.llamaHFChatCompletion(prompt, model));
-      default :
-        log.error("Service " + service + " not implemented");
-        return null;
-    }
-  }
-
- /**
-  * Generates a chat completion for a list of messages using the selected service.
-  * @param messages the list of previous messages in the conversation
-  * @return a Completion object containing the chat completion response
-  **/
-  @TRADEService
-  @Action
-  public Completion chatCompletion (List<Message> messages) {
-    switch (service) {
-      case "openai" :
-        return new Completion(openai.chatCompletion(messages));
-      case "llama" :
-        return new Completion(llama.chatCompletion(messages));
-      case "llamahf" :
-        return new Completion(hf.llamaHFChatCompletion(messages));
-      default :
-        log.error("Service " + service + " not implemented");
-        return null;
-    }
-  }
-
-  /**
-   * Generates a Completion object by passing a Chat object to the appropriate chat completion 
-   * method based on the currently set service.
-   * @param chat the Chat object to use for chat completion
-   * @return a Completion object containing the chat completion response
-   **/
-  @TRADEService
-  @Action
-  public Completion chatCompletion (Chat chat) {
-    switch (service) {
-      case "openai" :
-        return new Completion(openai.chatCompletion(chat));
-      case "llama" :
-        return new Completion(llama.chatCompletion(chat));
-       case "llamahf" :
-        return new Completion(hf.llamaHFChatCompletion(chat));
-      default :
-        log.error("Service " + service + " not implemented");
-        return null;
-    }
-  }
-
-  /**
-   * Generates a Completion object by passing a Chat object to the appropriate chat completion 
-   * method based on the currently set service.
-   * @param model the model to use for the chat completion request
-   * @param chat the Chat object to use for chat completion
-   * @return a Completion object containing the chat completion response
-   **/
-  @TRADEService
-  @Action
-  public Completion chatCompletion (Symbol model, Chat chat) {
-    switch (service) {
-      case "openai" :
-        return new Completion(openai.chatCompletion(model, chat));
-      case "llama" :
-        log.warn("llama.cpp server cannot change model to " + model);
-        return new Completion(llama.chatCompletion(chat));
       case "llamahf" :
         return new Completion(hf.llamaHFChatCompletion(chat, model));
 
@@ -705,5 +356,4 @@
         return null;
     }
   }
-}
->>>>>>> 7ac509b9
+}