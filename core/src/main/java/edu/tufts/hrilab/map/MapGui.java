<<<<<<< HEAD
//package edu.tufts.hrilab.map;
//
//import ai.thinkingrobots.trade.TRADE;
//import edu.tufts.hrilab.fol.Symbol;
//import edu.tufts.hrilab.gui.DemoApplication;
//import edu.tufts.hrilab.gui.ImageService;
//import edu.tufts.hrilab.map.PathAction;
//import edu.tufts.hrilab.map.util.Utils;
//import org.slf4j.Logger;
//import org.slf4j.LoggerFactory;
//import org.springframework.beans.factory.annotation.Autowired;
//import org.springframework.http.ResponseEntity;
//import org.springframework.scheduling.annotation.Scheduled;
//import org.springframework.stereotype.Component;
//import org.springframework.http.HttpEntity;
//import org.springframework.http.HttpHeaders;
//import org.springframework.http.MediaType;
//import org.springframework.web.client.RestTemplate;
//import org.springframework.web.socket.WebSocketSession;
//import org.springframework.web.socket.handler.TextWebSocketHandler;
//import org.springframework.web.socket.TextMessage;
//import org.json.JSONObject;
//import org.json.JSONArray;
//import javax.vecmath.*;
//
//import java.io.File;
//import java.io.FileNotFoundException;
//import java.io.IOException;
//import java.lang.reflect.Field;
//import java.nio.file.Files;
//import java.nio.file.Path;
//import java.nio.file.Paths;
//import java.util.List;
//import java.util.Map;
//import java.util.Objects;
//import java.util.stream.Stream;
//
//
//@Component
//public class MapGui extends TextWebSocketHandler {
//    private static final Logger log = LoggerFactory.getLogger(MapGui.class);
//
//    @Autowired
//    private MapComponent mapComponent;
//
//    @Autowired
//    private ImageService imageService;
//
//    @Autowired
//    public MapGui(MapComponent mapComponent) {
//        this.mapComponent = mapComponent;
//    }
//
//    @Override
//    public void handleTextMessage(WebSocketSession session, TextMessage message) throws Exception {
//        JSONObject request = new JSONObject(message.getPayload());
//
//        switch (request.getString("action")) {
//            case "fetchMapData":
//                fetchMapData(session);
//                break;
=======
package edu.tufts.hrilab.map;

import ai.thinkingrobots.trade.TRADE;
import ai.thinkingrobots.trade.TRADEException;
import ai.thinkingrobots.trade.TRADEService;
import ai.thinkingrobots.trade.TRADEServiceConstraints;
import com.fasterxml.jackson.databind.ObjectMapper;
import edu.tufts.hrilab.action.justification.ConditionJustification;
import edu.tufts.hrilab.action.justification.Justification;
import edu.tufts.hrilab.consultant.pose.PoseReference;
import edu.tufts.hrilab.fol.Factory;
import edu.tufts.hrilab.fol.Symbol;
import edu.tufts.hrilab.gui.DemoApplication;
import edu.tufts.hrilab.gui.ImageService;
import edu.tufts.hrilab.interfaces.MoveBaseInterface;
import edu.tufts.hrilab.map.PathAction;
import edu.tufts.hrilab.map.util.Pose;
import edu.tufts.hrilab.map.util.Utils;
import org.slf4j.Logger;
import org.slf4j.LoggerFactory;
import org.springframework.beans.factory.annotation.Autowired;
import org.springframework.http.ResponseEntity;
import org.springframework.scheduling.annotation.Scheduled;
import org.springframework.stereotype.Component;
import org.springframework.http.HttpEntity;
import org.springframework.http.HttpHeaders;
import org.springframework.http.MediaType;
import org.springframework.web.client.RestTemplate;
import org.springframework.web.socket.WebSocketSession;
import org.springframework.web.socket.handler.TextWebSocketHandler;
import org.springframework.web.socket.TextMessage;
import org.json.JSONObject;
import org.json.JSONArray;
import javax.vecmath.*;

import java.io.File;
import java.io.FileNotFoundException;
import java.io.IOException;
import java.lang.reflect.Field;
import java.nio.file.Files;
import java.nio.file.Path;
import java.nio.file.Paths;
import java.util.Arrays;
import java.util.List;
import java.util.Map;
import java.util.Objects;
import java.util.stream.Stream;

@Component
public class MapGui extends TextWebSocketHandler {
    private static final Logger log = LoggerFactory.getLogger(MapGui.class);

    @Autowired
    private MapComponent mapComponent;

    @Autowired
    private ImageService imageService;

    @Autowired
    public MapGui(MapComponent mapComponent) {
        this.mapComponent = mapComponent;
    }

    @Override
    public void handleTextMessage(WebSocketSession session, TextMessage message) throws Exception {
        JSONObject request = new JSONObject(message.getPayload());

        switch (request.getString("action")) {
            case "fetchMapData":
                fetchMapData(session);
                break;
>>>>>>> 7ff8f7d1
//            case "navigateToPoint":
//                double x = request.getDouble("x");
//                double y = request.getDouble("y");
//                navigateToPoint(session, x, y);
//                break;
<<<<<<< HEAD
//            case "updateRobotLocation":
//                updateRobotLocation(session);
//                break;
//            default:
//                session.sendMessage(new TextMessage("{\"error\":\"Unsupported action\"}"));
//        }
//    }
//
//    private void fetchMapData(WebSocketSession session) throws Exception {
//        JSONObject response = new JSONObject();
//        try {
//            int currentFloor = mapComponent.getCurrFloor();
//            FloorMap currentMap = mapComponent.floorMaps.get(currentFloor);
//            String pgmFilePath = currentMap.getMapYamlFile().replace(".yaml", ".pgm");
//
//            log.info("Attempting to convert PGM to PNG: {}", pgmFilePath);
//
//            // Convert PGM to PNG and get the new file name
//            String pngFileName = imageService.convertPGMtoPNG(pgmFilePath);
//            response.put("currentFloor", currentFloor);
//            response.put("mapImageUrl", "/images/" + pngFileName);  // see WebMvcConfig
//        } catch (Exception e) {
//            log.error("Failed to retrieve or convert map data", e);
//            response.put("error", "Failed to retrieve map data: " + e.getMessage());
//        }
//        session.sendMessage(new TextMessage(response.toString()));
//    }
//
//
//
//
=======
//            case "goToLocation":
//                double x = request.getDouble("x");
//                double y = request.getDouble("y");
//                goToLocation(session, x, y);
//                break;
            case "fetchRobotPose":
                fetchRobotPose(session);
                break;
            case "fetchKeyLocations":
                fetchKeyLocations(session);
                break;
            default:
                session.sendMessage(new TextMessage("{\"error\":\"Unsupported action\"}"));
        }
    }

    private void fetchMapData(WebSocketSession session) throws Exception {
        JSONObject response = new JSONObject();
        try {
            int currentFloor = mapComponent.getCurrFloor();
            FloorMap currentMap = mapComponent.floorMaps.get(currentFloor);
            String pgmFilePath = currentMap.getMapYamlFile().replace(".yaml", ".pgm");

            log.info("Attempting to convert PGM to PNG: {}", pgmFilePath);

            // Convert PGM to PNG and get the new file name
            String pngFileName = imageService.convertPGMtoPNG(pgmFilePath);
            response.put("currentFloor", currentFloor);
            // see WebMvcConfig: /images/ b/c addResourceHandlers and http://localhost:8080 b/c addCorsMappings
            response.put("mapImageUrl", "http://localhost:8080/images/" + pngFileName);
        } catch (Exception e) {
            log.error("Failed to retrieve or convert map data", e);
            response.put("error", "Failed to retrieve map data: " + e.getMessage());
        }
        session.sendMessage(new TextMessage(response.toString()));
    }

//    private void navigateToPoint(WebSocketSession session, double x, double y) throws Exception {
//        Point3d targetPoint = new Point3d(x, y, 0);  // Assuming Z coordinate is 0 for 2D navigation
//        Pose pose = Utils.convertToPose(transform);
//        TRADE.getAvailableService(new TRADEServiceConstraints().name("goToLocation").argTypes(double.class,double.class,double.class,double.class,double.class,double.class,Boolean.class)).call(Justification.class, pose.getPosition().x, pose.getPosition().y,
//                pose.getOrientation().x, pose.getOrientation().y, pose.getOrientation().z, pose.getOrientation().w,
//                true);
//    }


    private void fetchKeyLocations(WebSocketSession session) throws Exception {
        // Call the service and get the initial locations
        Object result = TRADE.getAvailableService(new TRADEServiceConstraints().name("getActivatedEntities")).call(Object.class);
        System.out.println("Initial result: " + result);

        // Check if the result is a Map before proceeding
        if (result instanceof Map<?, ?> resultMap) {
            System.out.println("Result is a Map with keys: " + resultMap.keySet());

            // Initialize the final JSON object to hold locations and their positions
            JSONObject finalLocationsWithPositions = new JSONObject();

            // Iterate over each entry in the resultMap
            for (Map.Entry<?, ?> entry : resultMap.entrySet()) {
                Symbol symbol = (Symbol) entry.getKey();
                System.out.println("Key: " + symbol + " (Type: " + symbol.getClass().getSimpleName() + ")");

                // Call getReference for each symbol to fetch the position
                Object positionResult = TRADE.getAvailableService(
                        new TRADEServiceConstraints().name("getReference").argTypes(Symbol.class)
                ).call(Object.class, symbol);
                System.out.println("Position result for " + symbol + ": " + positionResult);  // positionResult.getClass() is a PoseReference

                if (positionResult instanceof PoseReference customPositionResult) {
                    // Convert from PoseReference to Point3d
                    Point3d meterPosition = customPositionResult.getPosition();
                    // Convert the meterPosition to pixel coordinates using toPixel
                    Point2d pixelPosition = mapComponent.currFloorMap.getPixelMap().toPixel(meterPosition);

                    // Create a JSON object with pixel coordinates
                    JSONObject positionJson = new JSONObject();
                    positionJson.put("x", pixelPosition.getX());
                    positionJson.put("y", pixelPosition.getY());

                    // Add this position to the final JSON object
                    finalLocationsWithPositions.put(symbol.toString(), positionJson);
                } else {
                    // If positionResult does not have getPosition() or is not the expected class, log this issue
                    System.out.println("Expected positionResult to be of YourCustomPositionClass but got: " + positionResult.getClass().getSimpleName());
                }
            }

            // Create a response JSON object and add the final locations with their positions
            JSONObject responseWithKeyLocations = new JSONObject();
            responseWithKeyLocations.put("keyLocations", finalLocationsWithPositions);

            // Send the composed final data back to the client
            session.sendMessage(new TextMessage(responseWithKeyLocations.toString()));
        } else {
            // Handle cases where the result is not a Map as expected
            System.out.println("Expected a Map but received: " + result.getClass().getSimpleName());
        }
    }

    private void fetchRobotPose(WebSocketSession session) throws Exception {
        try {
            // Update the robot's current pose
            mapComponent.updateRobotPose();
            Pose currPose = mapComponent.currRobotPose;
            Point3d position = currPose.getPosition();
            Quat4d orientation = currPose.getOrientation();

            Point2d robotPixelPosition = mapComponent.currFloorMap.getPixelMap().toPixel(position);
            JSONObject response = new JSONObject()
                    .put("position", new JSONObject().put("x", position.getX()).put("y", position.getY()).put("z", position.getZ()))
                    .put("orientation", new JSONObject().put("x", orientation.getX()).put("y", orientation.getY()).put("z", orientation.getZ()).put("w", orientation.getW()))
                    .put("currRobotPose", new JSONObject().put("x", robotPixelPosition.getX()).put("y", robotPixelPosition.getY()));

            session.sendMessage(new TextMessage(response.toString()));
            System.out.println("Sent robot pose data: " + response);
        } catch (Exception e) {
            System.err.println("Error fetching robot pose: " + e.getMessage());
            session.sendMessage(new TextMessage(new JSONObject().put("error", "Failed to fetch robot pose").toString()));
        }
    }

>>>>>>> 7ff8f7d1
//    private void navigateToPoint(WebSocketSession session, double x, double y) throws Exception {
//        Point3d targetPoint = new Point3d(x, y, 0);  // Assuming Z coordinate is 0 for 2D navigation
//        Symbol dest = mapComponent.currFloorMap.getNearestPortal(targetPoint).getReferenceId();  // Example to get destination symbol
//        double padding = 0.5;  // Example padding
//        boolean canOpenDoors = true;  // Example capability
//        List<PathAction> path = mapComponent.getPath(Utils.convertToMatrix4d(mapComponent.currRobotPose), dest, padding, canOpenDoors);
//
//        JSONArray pathJson = new JSONArray();
//        for (PathAction action : path) {
//            JSONObject actionJson = new JSONObject();
//            actionJson.put("type", action.getType().toString());
//            actionJson.put("x", action.getPose().m03); // Extracting the x-coordinate from the transformation matrix
//            actionJson.put("y", action.getPose().m13); // Extracting the y-coordinate from the transformation matrix
//            pathJson.put(actionJson);
//        }
//
//        JSONObject response = new JSONObject();
//        response.put("path", pathJson);
//        session.sendMessage(new TextMessage(response.toString()));
//    }
<<<<<<< HEAD
//
//    private void updateRobotLocation(WebSocketSession session) throws Exception {
//        mapComponent.updateRobotPose();
//        JSONObject response = new JSONObject();
//        Point2d robotPixel = mapComponent.currFloorMap.getPixelMap().toPixel(mapComponent.currRobotPose.getPosition());
//        response.put("x", robotPixel.x);
//        response.put("y", robotPixel.y);
//        session.sendMessage(new TextMessage(response.toString()));
//    }
//
//
//}
=======

}
>>>>>>> 7ff8f7d1
<|MERGE_RESOLUTION|>--- conflicted
+++ resolved
@@ -1,66 +1,3 @@
-<<<<<<< HEAD
-//package edu.tufts.hrilab.map;
-//
-//import ai.thinkingrobots.trade.TRADE;
-//import edu.tufts.hrilab.fol.Symbol;
-//import edu.tufts.hrilab.gui.DemoApplication;
-//import edu.tufts.hrilab.gui.ImageService;
-//import edu.tufts.hrilab.map.PathAction;
-//import edu.tufts.hrilab.map.util.Utils;
-//import org.slf4j.Logger;
-//import org.slf4j.LoggerFactory;
-//import org.springframework.beans.factory.annotation.Autowired;
-//import org.springframework.http.ResponseEntity;
-//import org.springframework.scheduling.annotation.Scheduled;
-//import org.springframework.stereotype.Component;
-//import org.springframework.http.HttpEntity;
-//import org.springframework.http.HttpHeaders;
-//import org.springframework.http.MediaType;
-//import org.springframework.web.client.RestTemplate;
-//import org.springframework.web.socket.WebSocketSession;
-//import org.springframework.web.socket.handler.TextWebSocketHandler;
-//import org.springframework.web.socket.TextMessage;
-//import org.json.JSONObject;
-//import org.json.JSONArray;
-//import javax.vecmath.*;
-//
-//import java.io.File;
-//import java.io.FileNotFoundException;
-//import java.io.IOException;
-//import java.lang.reflect.Field;
-//import java.nio.file.Files;
-//import java.nio.file.Path;
-//import java.nio.file.Paths;
-//import java.util.List;
-//import java.util.Map;
-//import java.util.Objects;
-//import java.util.stream.Stream;
-//
-//
-//@Component
-//public class MapGui extends TextWebSocketHandler {
-//    private static final Logger log = LoggerFactory.getLogger(MapGui.class);
-//
-//    @Autowired
-//    private MapComponent mapComponent;
-//
-//    @Autowired
-//    private ImageService imageService;
-//
-//    @Autowired
-//    public MapGui(MapComponent mapComponent) {
-//        this.mapComponent = mapComponent;
-//    }
-//
-//    @Override
-//    public void handleTextMessage(WebSocketSession session, TextMessage message) throws Exception {
-//        JSONObject request = new JSONObject(message.getPayload());
-//
-//        switch (request.getString("action")) {
-//            case "fetchMapData":
-//                fetchMapData(session);
-//                break;
-=======
 package edu.tufts.hrilab.map;
 
 import ai.thinkingrobots.trade.TRADE;
@@ -132,45 +69,11 @@
             case "fetchMapData":
                 fetchMapData(session);
                 break;
->>>>>>> 7ff8f7d1
 //            case "navigateToPoint":
 //                double x = request.getDouble("x");
 //                double y = request.getDouble("y");
 //                navigateToPoint(session, x, y);
 //                break;
-<<<<<<< HEAD
-//            case "updateRobotLocation":
-//                updateRobotLocation(session);
-//                break;
-//            default:
-//                session.sendMessage(new TextMessage("{\"error\":\"Unsupported action\"}"));
-//        }
-//    }
-//
-//    private void fetchMapData(WebSocketSession session) throws Exception {
-//        JSONObject response = new JSONObject();
-//        try {
-//            int currentFloor = mapComponent.getCurrFloor();
-//            FloorMap currentMap = mapComponent.floorMaps.get(currentFloor);
-//            String pgmFilePath = currentMap.getMapYamlFile().replace(".yaml", ".pgm");
-//
-//            log.info("Attempting to convert PGM to PNG: {}", pgmFilePath);
-//
-//            // Convert PGM to PNG and get the new file name
-//            String pngFileName = imageService.convertPGMtoPNG(pgmFilePath);
-//            response.put("currentFloor", currentFloor);
-//            response.put("mapImageUrl", "/images/" + pngFileName);  // see WebMvcConfig
-//        } catch (Exception e) {
-//            log.error("Failed to retrieve or convert map data", e);
-//            response.put("error", "Failed to retrieve map data: " + e.getMessage());
-//        }
-//        session.sendMessage(new TextMessage(response.toString()));
-//    }
-//
-//
-//
-//
-=======
 //            case "goToLocation":
 //                double x = request.getDouble("x");
 //                double y = request.getDouble("y");
@@ -293,7 +196,6 @@
         }
     }
 
->>>>>>> 7ff8f7d1
 //    private void navigateToPoint(WebSocketSession session, double x, double y) throws Exception {
 //        Point3d targetPoint = new Point3d(x, y, 0);  // Assuming Z coordinate is 0 for 2D navigation
 //        Symbol dest = mapComponent.currFloorMap.getNearestPortal(targetPoint).getReferenceId();  // Example to get destination symbol
@@ -314,20 +216,5 @@
 //        response.put("path", pathJson);
 //        session.sendMessage(new TextMessage(response.toString()));
 //    }
-<<<<<<< HEAD
-//
-//    private void updateRobotLocation(WebSocketSession session) throws Exception {
-//        mapComponent.updateRobotPose();
-//        JSONObject response = new JSONObject();
-//        Point2d robotPixel = mapComponent.currFloorMap.getPixelMap().toPixel(mapComponent.currRobotPose.getPosition());
-//        response.put("x", robotPixel.x);
-//        response.put("y", robotPixel.y);
-//        session.sendMessage(new TextMessage(response.toString()));
-//    }
-//
-//
-//}
-=======
-
-}
->>>>>>> 7ff8f7d1
+
+}