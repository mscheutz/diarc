/*
 * Copyright © Thinking Robots, Inc., Tufts University, and others 2024.
 */

package edu.tufts.hrilab.action.manager;

import ai.thinkingrobots.trade.TRADE;
import ai.thinkingrobots.trade.TRADEException;
import ai.thinkingrobots.trade.TRADEService;
import ai.thinkingrobots.trade.TRADEServiceConstraints;
import ai.thinkingrobots.trade.TRADEServiceInfo;
import edu.tufts.hrilab.action.ActionInterpreter;
import edu.tufts.hrilab.action.ActionListener;
import edu.tufts.hrilab.action.ActionStatus;
import edu.tufts.hrilab.action.annotations.OnInterrupt;
import edu.tufts.hrilab.action.goal.Goal;
import edu.tufts.hrilab.action.goal.GoalStatus;
import edu.tufts.hrilab.action.goal.PendingGoal;
import edu.tufts.hrilab.action.goal.PriorityTier;
import edu.tufts.hrilab.action.state.StateMachine;
import edu.tufts.hrilab.action.annotations.Action;
import edu.tufts.hrilab.action.execution.Context;
import edu.tufts.hrilab.action.execution.ExecutionType;
import edu.tufts.hrilab.action.execution.RootContext;
import edu.tufts.hrilab.action.justification.ConditionJustification;
import edu.tufts.hrilab.action.justification.Justification;
import edu.tufts.hrilab.action.learning.ActionLearning;
import edu.tufts.hrilab.action.learning.ActionLearningStatus;
import edu.tufts.hrilab.fol.Factory;
import edu.tufts.hrilab.fol.Predicate;
import edu.tufts.hrilab.fol.Symbol;
import org.slf4j.Logger;
import org.slf4j.LoggerFactory;

import java.lang.reflect.Constructor;
import java.lang.reflect.InvocationTargetException;
import java.util.*;
import java.util.concurrent.*;
import java.util.concurrent.locks.Condition;
import java.util.concurrent.locks.Lock;
import java.util.concurrent.locks.ReentrantLock;
import java.util.stream.Collectors;

public class ExecutionManager implements ActionListener {
  private static final Logger log = LoggerFactory.getLogger(ExecutionManager.class);

  /**
   * How often the memory pruning thread should execute pruning mechanism (in milliseconds).
   */
  private final long pruneCycleTime = 60000;

  /**
   * Length of time to keep pastGoals, terminated context trees, and state (in milliseconds).
   */
  private long historyLength = 60000;

  /**
   * Enables the goal manager use pruning mechanism
   */
  private boolean useMemoryManager = true;

  /**
   * Memory management thread scheduler that executes pruning mechanism.
   */
  private final ScheduledExecutorService memoryManager = Executors.newScheduledThreadPool(1);

  /**
   * Dummy interface in order to pass comparison method as a lambda
   */
  private interface GoalComparator {
    int compareGoalPriority(Goal g1, Goal g2);
  }

  /**
   * Comparison method determining the order goals get placed into the pendingGoals queue.
   */
  protected GoalComparator goalComparator = (g1, g2) -> {
    //1st Decider: priority tier
    int val = g1.getPriorityTier().compareTo(g2.getPriorityTier());

    //2nd Decider: priority value
    if (val == 0) {
      val = Long.compare(g1.getPriority(), g2.getPriority());
    }

    //3rd Decider: Older goal (lower id) is greater
    if (val == 0) {
      val = Long.compare(g2.getId(), g1.getId());
    }
    return val;
  };

  /**
   * Team/Agent hierarchy information (transitive)
   */
  protected Map<Symbol, Set<Symbol>> agentHierarchy;

  /**
   * Root AgentTeam in the hierarchy
   */
  protected Symbol rootAgent;

  /**
   * Tree of AgentTeam Objects - contains all active goals spread throughout the
   * hierarchy
   */
  protected final Map<Symbol, AgentTeam> agentTeams = new HashMap<>();

  protected final Object resourceLock = new Object();

  protected final Object goalsLock = new Object();

  /**
   * Collection maintaining locks for all 'frozen' AgentTeams in order for the
   * behavior to correctly block until unfrozen
   */
  private final Map<Symbol, Lock> freezeLocks = new HashMap<>();
  private final Map<Symbol, Condition> freezeConditions = new HashMap<>();

  /**
   * A collection of all the goals currently waiting to be executed
   */
  protected final TreeSet<PendingGoal> pendingGoals = new TreeSet<>((pg1, pg2) -> goalComparator.compareGoalPriority(pg1.getGoal(), pg2.getGoal()));
  protected final Lock pendingGoalsLock = new ReentrantLock();

  /**
   * A list of past goals.
   */
  private final Set<Goal> pastGoals = Collections.synchronizedSet(new HashSet());

  /**
   * Handles thread(s) that execute ActionInterpreters.
   */
  private final ExecutorService executor = Executors.newCachedThreadPool();

  /**
   * The goal manager starts with a rootContext that is the root of all execution.
   * All Contexts will be a child of this one (or child of a new one).
   */
  private RootContext rootContext;

  /**
   * The StateMachine is responsible for recording and updating the current state
   * of the world as it is known to this component.
   */
  private StateMachine sm;

  ////Not currently used anywhere, was used in a subclass of ActionResourceLocks. Implementation may be useful as
  ////  reference for lower level resource constraints
  ///**
  // * Priorities is the object that handles calculating the priority for each action
  // * that are being managed.
  // * Priorities is null by default, meaning priorities are not ever updated.
  // */
  //private PriorityCalculator priorities;

  /**
   * External components to be notified of action and associated step progress
   */
  private List<ActionListener> aiListeners;

  public ExecutionManager() {
  }

  protected void init(StateMachine sm, RootContext rootContext, Collection<String> groups) {
    this.sm = sm;
    this.rootContext = rootContext;

    aiListeners = new ArrayList<>();

    //TODO:brad: prune based on context size not time
    //start memory management thread to prune every N seconds
    if (useMemoryManager) {
      memoryManager.scheduleAtFixedRate(this::pruneOldData, pruneCycleTime, pruneCycleTime, TimeUnit.MILLISECONDS);
    }

    //Get agent/team hierarchy from belief
    try {
      agentHierarchy = TRADE.getAvailableService(new TRADEServiceConstraints().name("getAllAgentTeams")).call(Map.class);
      //TODO: Change getAllAgentTeams rather than have this block here?
      //Strip type information in order to more easily match
      // against actors in below functions
      Map<Symbol, Set<Symbol>> untypedAgentHierarchy = new HashMap<>();
      for (Map.Entry<Symbol, Set<Symbol>> agentTeam : agentHierarchy.entrySet()) {
        Symbol teamName = agentTeam.getKey();
        teamName = Factory.createSymbol(teamName.toUntypedString());
        Set<Symbol> teamMembers = agentTeam.getValue();
        Set<Symbol> untypedTeamMembers = new HashSet<>();
        for (Symbol teamMember : teamMembers) {
          untypedTeamMembers.add(Factory.createSymbol(teamMember.toUntypedString()));
        }
        untypedAgentHierarchy.put(teamName, untypedTeamMembers);
      }
      agentHierarchy = untypedAgentHierarchy;

      //Initialize all AgentTeams while populating internal links between lower
      // level teams and agents in the hierarchy
      //The aim of this logic is to set only the direct links between teams and
      //  agents, rather than have it be transitive like how it is represented in belief
      for (Symbol teamName : agentHierarchy.keySet()) {
        //Get AgentTeam for team name or create it if null
        AgentTeam team = agentTeams.get(teamName);
        if (team == null) {
          team = new AgentTeam(teamName, this);
          agentTeams.put(teamName, team);
        }
        //Get number of children of this AgentTeam
        int numMembers = agentHierarchy.get(teamName).size();
        //The AgentTeam with the most children is the root agent
        if (rootAgent == null || agentHierarchy.get(rootAgent).size() < numMembers) {
          rootAgent = teamName;
        }
        //Cycle through children to set internal links
        for (Symbol memberName : agentHierarchy.get(teamName)) {
          if (memberName.getName().equals(teamName.getName())) {
            continue;
          }
          //Create child agentTeam if it doesn't exist
          AgentTeam member = agentTeams.get(memberName);
          if (member == null) {
            member = new AgentTeam(memberName, this);
            agentTeams.put(memberName, member);
          }
          //Set the above team as this AgentTeam's parent if it has less
          // children than the existing notion of the parent (want most immediate parent)
          AgentTeam existingParent = member.getParentTeam();
          if (existingParent == null || agentHierarchy.get(existingParent.getName()).size() > numMembers) {
            member.addParentTeam(team);
            team.addMember(member);
          }
        }
      }
    } catch (TRADEException e) {
      log.error("[init] error making TRADE call to getAllAgentTeams", e);
    } catch (Exception e) {
      log.error("[init] Agent hierarchy is not defined properly", e);
    }
  }

  /**
   * @param instanceType ExecutionManager class or subclass to be used
   * @param sm           state machine for root context
   * @param rootContext  base context at the root of all execution
<<<<<<< HEAD
   * @param priorityFile the path to the file starting from config.action.manager.priority containing goal priority information
   * @param groups       DIARC group constraints used to register this EM and its class instances that are registered with TRADE (e.g., ActionLearning)
=======
   * @param groups DIARC group constraints used to register this EM and its class instances that are registered with TRADE (e.g., ActionLearning)
>>>>>>> 172aca0b
   * @return ExecutionManager instance
   */
  static public ExecutionManager createInstance(Class<ExecutionManager> instanceType, StateMachine sm, RootContext rootContext, Collection<String> groups) {
    ExecutionManager instance = null;
    try {
      Class[] cArgs = new Class[]{};
      Constructor<? extends ExecutionManager> c = instanceType.getDeclaredConstructor(cArgs);
      instance = c.newInstance();
<<<<<<< HEAD
      instance.init(sm, rootContext, priorityFile, groups);
    } catch (InstantiationException | IllegalAccessException | NoSuchMethodException |
             InvocationTargetException exception) {
=======
      instance.init(sm, rootContext, groups);
    } catch (InstantiationException | IllegalAccessException | NoSuchMethodException | InvocationTargetException exception) {
>>>>>>> 172aca0b
      log.error("couldn't instantiate execution manager " + instanceType, exception);
    }

    try {
      TRADE.registerAllServices(instance, groups);
    } catch (TRADEException e) {
      log.error("Exception registering ExecutionManager with TRADE", e);
    }

    return instance;
  }

  /**
   * Returns the set of AgentTeam(names) whose execution may be affected by a
   * change in task for the supplied AgentTeam. Practically, this returns the
   * supplied agentTeam, its children, and all direct ancestors in the hierarchy
   */
  protected Set<Symbol> getRelevantAgents(Symbol agentTeam) {
    agentTeam = getUntypedSymbol(agentTeam);
    //Gather names of the AgentTeam and all descendants
    Set<Symbol> agentList = getDescendants(agentTeam);
    //Gather names of all direct ancestors
    AgentTeam parent;
    try {
      parent = agentTeams.get(agentTeam).getParentTeam();
    } catch (NullPointerException e) {
      log.error("[getRelevantAgents] agentTeam not found for name {}", agentTeam, e);
      return agentList;
    }
    while (parent != null) {
      agentList.add(parent.getName());
      parent = parent.getParentTeam();
    }
    return agentList;
  }

  /**
   * Returns the names of the supplied agentTeam and all its children in the
   * hierarchy
   */
  protected Set<Symbol> getDescendants(Symbol agentTeam) {
    agentTeam = getUntypedSymbol(agentTeam);

    //Get self and all descendants from hierarchy
    Set<Symbol> agentList = agentHierarchy.get(agentTeam);
    //Agent is a leaf, add only itself
    if (agentList == null) {
      agentList = new HashSet<>();
      agentList.add(agentTeam);
    }
    return agentList;
  }

  /**
   * Returns a boolean indicating whether any goal up to maxIndex in the pending collection has a resource conflict with
   * the supplied set. A resource conflict occurs between two goals if one goal holds a resource during execution
   * which the other goal either also needs to hold or requires to be available. Two goals with only overlapping
   * required resources can coexist.
   */
  protected boolean resourceConflictInPending(Goal g, int maxIndex) {
    log.trace("[resourceConflictInPending] in method {}", g);
    Set<Resource> requiredResources = getRequiredResourcesForGoal(g);
    Set<Resource> heldResources = getHeldResourcesForGoal(g);
    synchronized (pendingGoalsLock) {
      log.trace("[resourceConflictInPending] have pendingGoalsLock");
      Iterator<PendingGoal> pendingGoalsIterator = pendingGoals.descendingIterator();
      int i = 0;
      while (pendingGoalsIterator.hasNext() && i < maxIndex) {
        PendingGoal pg = pendingGoalsIterator.next();
        //If either goal execution would lock resources that need to be
        // available for the other to be executed, then there is a conflict
        if (getRequiredResourcesForGoal(pg.getGoal()).stream().anyMatch(requiredResources::contains) || getHeldResourcesForGoal(pg.getGoal()).stream().anyMatch(heldResources::contains)) {
          log.debug("[resourceConflictInPending] found conflicting goal in pending collection");
          return true;
        }
      }
      log.trace("[resourceConflictInPending] no conflicting goal found");
      return false;
    }
  }

  /**
   * Activate as many pending goals as possible in order of priority while avoiding resource conflicts
   */
  protected void activateValidPendingGoals() {
    log.trace("[activateNextPendingGoals] in method");
    int goalIndex = activateNextValidPendingGoal(0);
    while (goalIndex != -1) {
      goalIndex = activateNextValidPendingGoal(goalIndex);
    }
  }

  /**
   * Transfers the highest priority goal from the pending collection which has
   * all required resources available to active
   *
   * @return the goal which was transferred to active for execution. If no such
   * valid goal existed, returns null.
   */
  protected int activateNextValidPendingGoal(int startSearchIndex) {
    log.trace("[activateNextPendingGoal] in method");
    synchronized (pendingGoalsLock) {
      log.trace("[activateNextPendingGoal] have pendingGoals lock");
      synchronized (resourceLock) {
        log.trace("[activateNextPendingGoal] have resourceLock");
        //iterate through pending goals in order of priority
        Iterator<PendingGoal> pendingGoalsIterator = pendingGoals.descendingIterator();
        int goalIndex = 0;
        while (pendingGoalsIterator.hasNext()) {
          if (goalIndex >= startSearchIndex) {
            PendingGoal pg = pendingGoalsIterator.next();
            //Collect all resources which need to be available in order to execute this goal
            Set<Resource> necessaryResources = getRequiredResourcesForGoal(pg.getGoal());
            //If all resources are available, submit goal
            if (necessaryResources.stream().allMatch(Resource::isAvailable)) {
              log.debug("[activateNextPendingGoal] found valid goal {}, locking resources {}", pg.getGoal(), necessaryResources);
              lockResources(pg.getGoal());
              transferGoalToActive(pg.getGoal());
              return goalIndex;
            }
          }
          goalIndex++;
        }
        //No valid goals found
        log.trace("[activateNextPendingGoal] no valid goal found");
        return -1;
      }
    }
  }

  //This method doesn't need to exist anymore

  /**
   * Indicates whether the supplied goal consumed any resources during execution. Used on goal completion to determine
   * whether a check should be made for new goals to be submitted as a result of completion
   *
   * @param g
   * @return true if the completion of the supplied goal freed up any resources, false otherwise
   */
  protected boolean consumedResources(Goal g) {
    return !getHeldResourcesForGoal(g).isEmpty();
  }

  /**
   * Return the set of all currently active goals which are occupying some
   * subset of the supplied resource set.
   */
  protected Set<Goal> getResourceConflictingActiveGoals(Set<Resource> requiredResources) {
    log.trace("[getResourceConflictingActiveGoals] in method {}", requiredResources);
    Set<Goal> conflictingGoals = new HashSet<>();

    //for all required resources, if res is unavailable then add holder to set
    for (Resource res : requiredResources) {
      if (!res.isAvailable()) {
        //TODO: handle if we allow other mechanisms to lock resources
        conflictingGoals.add(res.getHolder());
      }
    }

    log.debug("[getResourceConflictingActiveGoals] conflicting active goals: {}", conflictingGoals);
    return conflictingGoals;
  }

  /**
   * Returns the list of resource names which are locked from the supplied list
   */
  protected List<Symbol> getLockedResourceNames(Set<Resource> requiredResources) {//, Set<Resource> heldResources) {
    List<Symbol> lockedResourceNames = new ArrayList<>();
    for (Resource res : requiredResources) {
      if (!res.isAvailable()) {
        lockedResourceNames.add(res.getName());
      }
    }

    return lockedResourceNames;
  }

  //TODO: Dont want to define this per-subclass
  // Issue is the base EM working without actually correctly implementing resources
  //  requires the assumption that every goal uses no resources unless otherwise
  //  defined. Whereas the QueueEM requires the assumption that every goal does
  //  use placeholder agent-wide resources unless otherwise defined
  // Replace this impl with the one in the QueueEM and get rid of the overriden method
  //  when resources are correctly implemented. If we want an EM that does not regard
  //  resources at all, I think that should be its own subclass rather than the base
<<<<<<< HEAD

=======
  //EW: This method has since been updated to consider each AgentTeam's learning resource, but still not the agent-wide
  //    resource. This has been done after moving ActionLearning from a system-wide context to an AgentTeam specific
  //    context in order to avoid independent goals from stepping on learning.
>>>>>>> 172aca0b
  /**
   * Returns the set of all Resources required to be available during execution of the supplied goal.
   */
  protected Set<Resource> getRequiredResourcesForGoal(Goal goal) {
    if (goal.getRequiredResources() != null) {
      return goal.getRequiredResources();
    } else {
      Set<Resource> resourceSet = new HashSet<>();

      for (Symbol agent : getDescendants(goal.getActor())) {
        if (goal.getPriorityTier() != PriorityTier.SKIPPENDING) {
          if (!goal.isLearningGoal()) {
            resourceSet.add(agentTeams.get(agent).getResource(Factory.createSymbol("learning")));
          }
        }
      }
      goal.setRequiredResources(resourceSet);

      return resourceSet;
    }
  }
  /**
   * Returns the set of all Resources that will be held by the supplied goal during its execution.
   */
  protected Set<Resource> getHeldResourcesForGoal(Goal goal) {
    if (goal.getHeldResources() != null) {
      return goal.getHeldResources();
    } else {
      Set<Resource> resourceSet = new HashSet<>();

      for (Symbol agent : getDescendants(goal.getActor())) {
        if (goal.getPriorityTier() != PriorityTier.SKIPPENDING) {
          if (goal.getPredicate().getName().equals("learnAction")) {
            resourceSet.add(agentTeams.get(agent).getResource(Factory.createSymbol("learning")));
          }
        }
      }
      goal.setHeldResources(resourceSet);

      return resourceSet;
    }
  }

  //This was only necessary due to the structure of the initial implementation of update notifications. May be obsolete if
  //  if hooks are changed.

  /**
   * Enum used alongside goal notification updates to indicate whether the goal was added, removed, or already present
   * in the relevant collection
   */
  public enum UpdateType {
    REMOVED,
    ADDED,
    UPDATED
  }

  ////////////////////////////////////////////////
  ////// Start Subclass Overridable Methods //////
  ////////////////////////////////////////////////

  //A goal status is passed in explicitly here rather than taken from the passed in goal because we sometimes trigger
  // this callback while separate AI threads are spun up and the desired status causing the actual event to occur hasn't
  // been set yet.

  /**
   * Callback triggered when an active goal's status has been updated.
   *
   * @param g          the goal whose status has been updated
   * @param status     the new status
   * @param updateType indicates whether the active goal was newly added, already existed, or removed
   */
  protected void onActiveGoalUpdated(Goal g, GoalStatus status, UpdateType updateType) {
    log.trace("[onActiveGoalUpdated] {}, {}, {}", g, status, updateType.name());
    //Update UI
    notifyUIActiveGoalUpdated(g, status, updateType);

    //Assign as many pending goals as possible (in order of priority) with resources freed up by this active goal
    // completing
    if (status.isTerminated() && !pendingGoals.isEmpty() && consumedResources(g)) {
      log.debug("[onActiveGoalUpdated] active goal terminated, searching for pending goals to activate");
      activateValidPendingGoals();
    }
  }

  /**
   * Callback triggered when a pending goal's status has been updated
   *
   * @param g     the goal whose status has been updated
   * @param index the index of the goal in the pendingGoals collection
   *              updateType indicates whether the active goal was newly added, already existed, or removed
   */
  protected void onPendingGoalUpdated(Goal g, int index, UpdateType updateType) {
    log.trace("[onPendingGoalUpdated] {} at index {}", g, index);
    //Update UI
    notifyUIPendingGoalUpdated(g, index, updateType);

    //If a pending goal was newly added, check if it should be forwarded straight to execution or left in the queue
    if (updateType == UpdateType.ADDED) {
      log.trace("[onPendingGoalUpdated] pending goal has been added");
      synchronized (resourceLock) {
        //Gather required resources for the added goal
        log.trace("[onPendingGoalUpdated] have resourceLock");
        //Gather active goals which are occupying resources necessary for this one
        Set<Goal> conflictingGoals = getResourceConflictingActiveGoals(getRequiredResourcesForGoal(g));
        //Transfer to active immediately if the newly submitted goal:
        //1. Does not conflict with any currently active goal
        if (conflictingGoals.isEmpty()) {
          log.trace("[onPendingGoalUpdated] no conflicting active goals");
          //2. Does not share relevant resources with any higher priority goal currently in the queue
<<<<<<< HEAD
          if (!resourceConflictInPending(necessaryResources, index)) {
            lockResources(g, necessaryResources);
=======
          if (!resourceConflictInPending(g,index)) {
            log.debug("[onPendingGoalUpdated] no conflicting goals, transferring to active");
            lockResources(g);
>>>>>>> 172aca0b
            transferGoalToActive(g);
          } else {
            log.debug("[onPendingGoalUpdated] conflicting higher priority pending goal exists, leaving in pending");
          }
<<<<<<< HEAD
        } else {
          //If there is a conflict with an active goal(s), check if the new one should supersede execution
=======
        }
        //If there is a conflict with an active goal(s), check if the new one should supersede execution
        else {
          log.trace("[onPendingGoalUpdated] conflicting active goals exist");
>>>>>>> 172aca0b
          if (shouldSupersede(g, conflictingGoals)) {
            log.debug("[onPendingGoalUpdated] superseding conflicting active goals");
            supersedeGoals(g, conflictingGoals);
          } else {
            log.debug("[onPendingGoalUpdated] Submitted goal is lower priority than conflicting active goal");
            handleConflictingLowerPriorityGoal(g);
          }
        }
      }
      log.trace("[onPendingGoalUpdated] releasing resourceLock");
    }
  }

  /**
   * Determines what is done to an added pending goal when resources are not
   * available to execute the action.
<<<<<<< HEAD
   *
   * @param g                  the goal that was added
   * @param necessaryResources the required resources which are unavailable
=======
   * @param g the goal that was added
>>>>>>> 172aca0b
   */
  protected void handleConflictingLowerPriorityGoal(Goal g) {
    log.trace("[handleConflictingLowerPriorityGoal] {}", g);
    //TODO: is this check specific enough? And do we want this?
    //If the goal was superseded due to resource conflicts with a higher priority
    //  goal, allow it to sit in pending and eventually resumed when the prior goal
    //  has completed.
    //This is intentionally misaligning behavior of a newly submitted goal and
    //  a superseded goal. One of the main motivations for this is to allow a
    //  persistent goal to continuously act as a "background goal" rather than
    //  be terminated when a higher priority goal comes (for the base EM, works
    //  as is for the queue EM). Could also look to just handle persistent goals
    //  specially instead
    if (g.getActionInterpreter() != null) {
      log.trace("[handleConflictingLowerPriorityGoal] superseded goal will be left untouched");
      return;
    }

    //Default behavior: Terminate the goal with a relevant failure justification
    // if required resources are not available
    log.warn("[handleConflictingLowerPriorityGoal] setting failure justification due to unavailable resources");
    List<Symbol> lockedResources = getLockedResourceNames(getRequiredResourcesForGoal(g));
    //TODO: make sure this is sensible and add pragrule
    Justification justification = new ConditionJustification(false, Factory.createPredicate("availableResources", lockedResources));
    g.setFailConditions(justification);
    g.setAsTerminated(GoalStatus.FAILED);
    transferGoalToPastGoals(g);
  }

  //////////////////////////////////////////////
  ////// End Subclass Overridable Methods //////
  //////////////////////////////////////////////

  /**
   * Submits the goal the execution manager using {@link #addPendingGoal(PendingGoal)}.
   * This goal will be added to the pool of goals under consideration by the execution manager. When and if execution of
   * the provided goal occurs is subject to the ExecutionManager implementation. Generally, higher priority goals will
   * be executed first.
   *
   * @param g the goal to be added
   * @return The duplicate goal if present, otherwise the newly submitted goal
   */
  public Goal submitGoal(Goal g, ExecutionType execType) {
    log.info("[submitGoal] submitting goal {} with exec type {}, priority {}, tier {}", g, execType, g.getPriority(), g.getPriorityTier());

    Symbol untypedActor = getUntypedSymbol(g.getActor());
    if (getAgentTeam(untypedActor) == null) {
      log.error("[submitGoal] actor {} for goal {} not found in the agent hierarchy. Not executing. ", untypedActor, g);
      Justification justification = new ConditionJustification(false, Factory.createPredicate("actorInHierarchy", untypedActor));
      g.setFailConditions(justification);
      g.setAsTerminated(GoalStatus.FAILED);
      pastGoals.add(g);
      return g;
    }

    //TODO: Better way to designate whether a goal is meant for learning or execution. This should be determined
    //      based on the listener of the utterance and handled appropriately. Currently if the agentTeam or any of its
    //      ancestors are learning, it is assumed this goal is meant for that agentTeam's learning. Any goal for an
    //      agentTeam whose descendent is currently learning will result in a resource conflict
    //TODO: handle the above mentioned resource conflict by asking the user. Prevent unintentional state changes which
    //      would break learning if executing while learning.
    //If actor or ancestor AgentTeam currently learning, hand off to relevant ActionLearning instance.
    if (handOffToLearning(g, execType)) {
      return g;
    }

    addPendingGoal(new PendingGoal(g, execType));
    return g;
  }

  /**
   * Wait indefinitely for the goal to have terminal goal status.
   *
   * @param gid goal ID
   * @return GoalStatus of the goal
   */
  public GoalStatus joinOnGoal(long gid) {
    log.debug("[joinOnGoal] waiting for goal to terminate. gid: " + gid);

    // first wait for goal to no longer be pending
    joinOnPendingGoal(gid);

    // goal no longer pending -- wait for goal to be in terminal state
    Goal goal = getGoal(gid);

    if (goal == null) {
      log.warn("[joinOnGoal] Requested goal does not exist, returning GoalStatus.UNKNOWN");
      return GoalStatus.UNKNOWN;
    }

    AgentTeam agent = getAgentTeam(goal.getActor());
    if (agent == null) {
      log.error("[joinOnGoal] encountered goal with actor not in the agent hierarchy: {}", goal.getActor());
      return GoalStatus.UNKNOWN;
    }

    Future goalFuture = agent.getGoalFuture(goal);
    try {
      // if goal is a past goal, it won't have a future
      if (goalFuture != null) {
        goalFuture.get();
      }
    } catch (InterruptedException | ExecutionException e) {
      log.error("[joinOnGoal] Error waiting on goal: " + goal, e);
    }

    log.trace("[joinOnGoal] returning for gid {}", gid);
    return goal.getStatus();
  }

  /**
   * Wait (up to specified milliseconds) for the goal to have terminal goal status.
   *
   * @param gid    goal ID
   * @param millis maximum time to wait for terminal status
   * @return GoalStatus of the goal (may not be a terminal status)
   */
  public GoalStatus joinOnGoal(long gid, long millis) {
    log.debug("[joinOnGoal] waiting for goal to terminate (millis). gid: " + gid);

    // first wait for goal to no longer be pending
    long startTime = System.currentTimeMillis();
    if (!joinOnPendingGoal(gid, millis)) {
      log.trace("[joinOnGoal] timed out for gid {}", gid);
      // returned while waiting for pending goal to no longer be pending
      return GoalStatus.PENDING;
    }
    long endTime = System.currentTimeMillis();
    millis = millis - (endTime - startTime); // update wait time to account for time already waited

    // goal no longer pending -- wait for goal to be in terminal state
    Goal goal = getGoal(gid);

    if (goal == null) {
      log.warn("[joinOnGoal] Requested goal does not exist, returning GoalStatus.UNKNOWN");
      return GoalStatus.UNKNOWN;
    }

    AgentTeam agent = getAgentTeam(goal.getActor());
    if (agent == null) {
      log.error("[joinOnGoal] encountered goal with actor not in the agent hierarchy: {}", goal.getActor());
      return GoalStatus.UNKNOWN;
    }

    Future goalFuture = agent.getGoalFuture(goal);
    try {
      // if goal is a past goal, it won't have a future
      if (goalFuture != null) {
        goalFuture.get(millis, TimeUnit.MILLISECONDS);
      }
    } catch (InterruptedException | ExecutionException e) {
      log.error("[joinOnGoal] Error waiting on goal: " + goal, e);
    } catch (TimeoutException e) {
      log.debug("[joinOnGoal] Timeout waiting on goal: " + goal + " timeout: " + millis, e);
    }
    log.trace("[joinOnGoal] returning for gid {}", gid);
    return goal.getStatus();
  }

  /**
   * Add the supplied PendingGoal to the pending collection and notify of update
   */
  private void addPendingGoal(PendingGoal pg) {
    log.trace("[addPendingGoal] in method with goal {}", pg.getGoal().getId());
    synchronized (pendingGoalsLock) {
      log.trace("[addPendingGoal] have pendingGoalsLock");
      pendingGoals.add(pg);

      int index = getIndexOfPendingGoal(pg); //not ideal, see if we want to change UI hook signature
      //Notify of new goal submission
      onPendingGoalUpdated(pg.getGoal(), index, UpdateType.ADDED);
    }
  }

  /**
   * @param newGoal     new goal in question
   * @param activeGoals list of currently active goals to compare against
   * @return a boolean indicating whether the new goal's execution should take priority over all supplied active goals
   */
  protected boolean shouldSupersede(Goal newGoal, Set<Goal> activeGoals) {
<<<<<<< HEAD
    if (activeGoals.isEmpty()) {
      //This shouldn't be possible with current hooks
=======
    log.trace("[shouldSupersede] in method with goals {}, {}", newGoal, activeGoals);
    //This shouldn't be possible with current hooks
    if (activeGoals.isEmpty()) {
      log.warn("[shouldSupersede] method called with empty active goals set");
>>>>>>> 172aca0b
      return true;
    } else {
      //Compare priority of new goals and existing goal
      //Taking approach that the single highest priority goal takes precedence, regardless of the number of agents involved
      for (Goal g : activeGoals) {
        if (goalComparator.compareGoalPriority(newGoal, g) <= 0) {
          log.trace("[shouldSupersede] {} has lower priority than an active goal, returning false", newGoal);
          return false;
        }
      }
      log.debug("[shouldSupersede] {} has higher priority than all active goals, returning true", newGoal);
      return true;
    }
  }

  /**
   * Interrupt execution of the provided active goals and push them back to the pending collection, replacing them with
   * execution of a new goal.
   *
   * @param newGoal     the new goal to be executed after interruption
   * @param activeGoals a list of currently active goals to be pushed back to pending
   */
  protected void supersedeGoals(Goal newGoal, Set<Goal> activeGoals) {
    log.info("[supersedeGoals] {} superseding {}", newGoal, activeGoals);
    //Send active goals back to pending
    synchronized (pendingGoalsLock) {
      log.trace("[supersedeGoals] have pendingGoalsLock");
      synchronized (goalsLock) {
        log.trace("[supersedeGoals] have goalsLock");
        //Suspend and remove active goals back to pending first
        List<Future> aiFutures = new ArrayList<>();
        List<GoalStatus> goalStatuses = new ArrayList<>(); //track original status to know whether to resume when returned to active
        for (Goal activeGoal : activeGoals) {
          goalStatuses.add(activeGoal.getStatus());
          if (activeGoal.getStatus() == GoalStatus.ACTIVE) {
            log.trace("[supersedeGoals] suspending active goal {}", activeGoal);
            suspendGoal(activeGoal.getId());
          }
          log.debug("[supersedeGoals] unlocking resources and removing active goal {}", activeGoal);
          unlockResources(activeGoal);
          aiFutures.add(removeActiveGoal(activeGoal));
        }

        //Set new Goal as active
        log.debug("[supersedeGoals] setting new goal to active {}", newGoal);
        lockResources(newGoal);
        transferGoalToActive(newGoal);

        //Add superseded goals back to pending
        int i = 0;
        for (Goal activeGoal : activeGoals) {
          log.debug("[supersedeGoals] returning superseded goal to pending {}", activeGoal);
          PendingGoal pg = new PendingGoal(activeGoal, ExecutionType.ACT);
          pg.setPreviousAIFuture(aiFutures.get(i));
          pg.setPreviousStatus(goalStatuses.get(i));
          addPendingGoal(pg);
          i++;
        }
      }
    }
  }

  /**
   * Transfer a goal from pending goals to active goals, and start execution of the goal. Note that the goal is not
   * guaranteed to be in the active goals when this method returns. If the goal fails, for instance, the goal
   * will automatically be moved to the past goals.
   *
   * @param goal the goal to transfer and execute
   */
  protected void transferGoalToActive(Goal goal) {
    log.debug("[transferGoalToActive] in method with goal: " + goal);

    synchronized (pendingGoalsLock) {
      log.trace("[transferGoalToActive] have pendingGoalsLock");
      PendingGoal pg = removePendingGoal(goal);
      if (pg == null) {
        log.error("[transferGoalToActive] attempting to submit goal which doesn't exist in pending queue");
        return;
      }

      //If an existing goal was superseded, then it will have an associated, in progress action interpreter. In this case
      //  we want to resume execution instead of creating a new AI
      if (goal.getActionInterpreter() != null) {
        log.debug("[transferGoalToActive] transferring pending goal which already has a partially executed AI present. Not creating a new one");
        //Place the goal back into the active collection
        addActiveGoal(goal, pg.getPreviousAIFuture());
        //Automatically resume the goal which was suspended when superseded
        if (goal.getStatus() != GoalStatus.SUSPENDED) {
          log.warn("[transferGoalToActive] encountered goal with a non-null ActionInterpreter and is not suspended");
          onActiveGoalUpdated(goal, goal.getStatus(), UpdateType.ADDED);
        } else {
          if (pg.getPreviousStatus() == GoalStatus.ACTIVE) {
            log.debug("[transferGoalToActive] Resuming goal with previous AI");
            goal.resume();
            onActiveGoalUpdated(goal, GoalStatus.ACTIVE, UpdateType.ADDED);
          } else {
            log.debug("[transferGoalToActive] Leaving goal with current status {}", goal.getStatus());
            onActiveGoalUpdated(goal, goal.getStatus(), UpdateType.ADDED);
          }
        }
        return;
      }

      //Attempt to begin execution of this goal and notify the PendingGoal condition
      executeGoal(goal, pg.getExecutionType());
      pg.notifyOfNoLongerPending();
    }
  }

  /**
   * Add an active goal to the corresponding AgentTeam
   *
   * @param g      The active goal
   * @param future The active goal's associated ActionInterpreter future
   */
  private void addActiveGoal(Goal g, Future future) {
    Symbol actor = g.getActor();
    AgentTeam agentTeam = getAgentTeam(actor);
    if (agentTeam == null) {
      log.error("[addActiveGoal] received goal with actor not found in hierarchy: {}", actor);
      return;
    }
    log.debug("[addActiveGoal] adding goal {} to agentTeam {}", g, agentTeam.getName());
    agentTeam.addGoal(g, future);
  }

  //TODO: If resources/locks are managed externally, then refactor usages to
  //  have checking for availability and grabbing to occur at the same time
  private boolean lockResources(Goal g) {
    Set<Resource> resources = getHeldResourcesForGoal(g);
    log.debug("[lockResources] {}, {}", g, resources);
    synchronized (resourceLock) {
<<<<<<< HEAD
      for (Resource res : resources) {
        if (!res.isAvailable()) {
          log.warn("[lockResources] attempting to lock resource which is not available: {}", res.getName());
          return false;
=======
      log.trace("[lockResources] have resourceLock");
        for (Resource res : resources) {
          if (!res.isAvailable()) {
            log.warn("[lockResources] attempting to lock resource which is not available: {}", res.getName());
            return false;
          }
>>>>>>> 172aca0b
        }
      }

      log.trace("[lockResources] locking resources {}", resources);
      for (Resource res : resources) {
        res.setHolder(g);
      }
    }
    log.trace("[lockResources] released resourceLock");
    return true;
  }

  /**
   * Remove an active goal from the corresponding AgentTeam
   *
   * @param g The goal to be removed
   * @return The goal's associated ActionInterpreter future
   */
  private Future removeActiveGoal(Goal g) {
    log.debug("[removeActiveGoal] {}", g);
    Symbol actor = g.getActor();
    AgentTeam agentTeam = getAgentTeam(actor);
    if (agentTeam == null) {
      log.error("[removeActiveGoal] received goal with actor not found in hierarchy: {}", actor);
      return null;
    }

    onActiveGoalUpdated(g, g.getStatus(), UpdateType.REMOVED);
    return agentTeam.removeGoal(g);
  }

  private boolean unlockResources(Goal g) {
    Set<Resource> resources = getHeldResourcesForGoal(g);
    log.debug("[unlockResources] {}", resources);
    synchronized (resourceLock) {
      log.trace("[unlockResources] unlocking resources {}", resources);
      for (Resource res : resources) {
        res.releaseHolder();
      }
    }
    log.trace("[unlockResources] released resourceLock");
    return true;
  }

  /**
   * Attempts to create an ActionInterpreter and begin execution of the supplied goal, checking action/state constraints
   *
   * @param goal          the goal
   * @param executionType goal type (act, simulation, ...)
   * @return true if goal was added
   */
  protected boolean executeGoal(Goal goal, ExecutionType executionType) {
    log.debug("[executeGoal] Adding goal " + goal + " (" + executionType + ")");

    RootContext root;
    StateMachine stateMachine;

    // Branch off main state machine if simulation
    stateMachine = (executionType == ExecutionType.ACT) ? sm : new StateMachine(sm, false);
    // Get root context
    root = (executionType == ExecutionType.ACT) ? rootContext : rootContext.createSimulationRoot(stateMachine, executionType);

    // Check that goal itself does not violate root constrains
    Justification constraintCheck = root.getConstraints().verifyConstraints(goal.getPredicate(), stateMachine);

    if (constraintCheck.getValue()) {
      // Instantiate new action interpreter in charge of executing this goal.
      ActionInterpreter ai = ActionInterpreter.createInterpreterFromGoal(goal, root, stateMachine, executionType);
      // Attach all external Listeners
      for (ActionListener al : aiListeners) {
        ai.addListener(al);
      }
      // Attach this ExecutionManager as Listener
      ai.addListener(this);

      log.trace("[executeGoal] starting action interpreter");
      startActionInterpreter(ai);
      return true;
    } else {
      log.info("[executeGoal] Goal " + goal + " is not permissible.");
      goal.setFailConditions(constraintCheck);
      goal.setAsTerminated(GoalStatus.FAILED);
    }

    log.info("[executeGoal] Failed to add goal! {}", goal);
    pastGoals.add(goal);
    return false;
  }

  /**
   * Submits the supplied actionInterpreter to this class' ExecutorService while doing associated bookkeeping
   */
  private void startActionInterpreter(ActionInterpreter ai) {
    log.info("Starting interpreter for goal " + ai.getGoal() + "...");
    Future aiFuture = executor.submit(ai);

    Goal goal = ai.getGoal();
    addActiveGoal(goal, aiFuture);
    onActiveGoalUpdated(goal, GoalStatus.ACTIVE, UpdateType.ADDED);
    //updatePriorities();
  }

  //Action listener methods

  /**
   * Cleans up references to completed actions/goals.
   * Also resets the slice time now that there is one less action.
   * Remove a script interpreter from the goal manager.
   *
   * @param ai the AI to remove
   */
  @Override
  public void actionComplete(ActionInterpreter ai) {
    Goal goal = ai.getGoal();
    log.info("[actionComplete] {}", goal);

    synchronized (goalsLock) {
      log.trace("[actionComplete] {} have goalsLock", goal);
      transferGoalToPastGoals(goal);
    }
    log.trace("[actionComplete] {} release goalsLock", goal);
  }

  public void actionStarted(ActionInterpreter ai) {
    // intentionally empty -- subclass can optionally implement
  }

  public void stepComplete(Context step) {
    // intentionally empty -- subclass can optionally implement
  }

  public void stepStarted(Context step) {
    // intentionally empty -- subclass can optionally implement
  }

  /**
   * Searches for the supplied goal in the pending and active goal collections, moving it to pastGoals and performing
   * the relevant bookkeeping if found
   */
  protected void transferGoalToPastGoals(Goal goal) {
    log.debug("[transferGoalToPastGoals] in method with goal: " + goal);

    synchronized (pendingGoalsLock) {
      log.trace("[transferGoalToPastGoals] {} have pendingGoalsLock", goal);
      PendingGoal pg = removePendingGoal(goal);
      if (pg != null) {
        pastGoals.add(goal);
        pg.notifyOfNoLongerPending();
        log.trace("[transferGoalToPastGoals] {} releasing pendingGoalsLock", goal);
        return;
      }
    }

    synchronized (goalsLock) {
      log.trace("[transferGoalToPastGoals] {} have goalsLock", goal);
      // goal is an active goal
      if (getActiveGoal(goal.getId()) != null) {
        unlockResources(goal);
        removeActiveGoal(goal);
        pastGoals.add(goal);
        log.trace("[transferGoalToPastGoals] {} releasing goalsLock", goal);
        return;
      }
    }

    log.debug("[transferGoalToPastGoals] No matching pending or active goal could be found for: {}", goal);
  }

  /**
   * Wait indefinitely for the matching pending goal to have its condition notified. Returns immediately if the goal is
   * not found or pending.
   */
  protected void joinOnPendingGoal(long gid) {
    log.trace("[joinOnPendingGoal] {} in method", gid);
    PendingGoal pg = getPendingGoal(gid);

    // if goal is pending, wait for it to become active (or cancelled)
    if (pg != null) {
      pg.waitForNoLongerPending();
      log.trace("[joinOnPendingGoal] done waiting for pending goal to be updated");
    }
  }

  /**
   * Wait (up to specified milliseconds) for the matching pending goal to have its condition notified. Returns
   * immediately if the goal is not found or pending.
   *
   * @return true: goal not pending or not found. false: goal found and is still pending
   */
  private boolean joinOnPendingGoal(long gid, long millis) {
    log.trace("[joinOnPendingGoal] {}, {} in method", gid, millis);
    PendingGoal pg = getPendingGoal(gid);

    // if goal is pending, wait for it to become active (or cancelled)
    if (pg != null) {
      return pg.waitForNoLongerPending(millis);
    }

    return true; // true == goal not pending
  }

  /**
   * Remove the matching PendingGoal from the pending collection and notify of update
   */
  private PendingGoal removePendingGoal(Goal g) {
    log.debug("[removePendingGoal] {}", g);
    synchronized (pendingGoalsLock) {
      log.trace("[removePendingGoal] {} have pendingGoalsLock", g);
      Iterator<PendingGoal> pendingGoalIterator = pendingGoals.descendingIterator();
      int index = 0;
      while (pendingGoalIterator.hasNext()) {
        PendingGoal pendingGoal = pendingGoalIterator.next();
        if (pendingGoal.getGoal().getId() == g.getId()) {
          log.trace("[removePendingGoal] {} found goal", g);
          pendingGoalIterator.remove();
          onPendingGoalUpdated(g, index, UpdateType.REMOVED); //updating signature to remove index removes need for iterator
          return pendingGoal;
        }
        index++;
      }
      log.trace("[removePendingGoal] {} didn't find goal", g);
      return null;
    }
  }

  /**
   * return the index of the supplied PendingGoal in the pending collection (which is ordered by priority). Returns -1
   * if not found.
   */
  private int getIndexOfPendingGoal(PendingGoal pg) {
    log.trace("[getIndexOfPendingGoal] {}", pg.getGoal());
    //Can't do this because this doesn't give any indication of how ties are broken
    //pendingGoals.tailSet(pg, false).size();

    synchronized (pendingGoalsLock) {
      log.trace("[getIndexOfPendingGoal] {} have pendingGoalsLock", pg.getGoal());
      Iterator<PendingGoal> pendingGoalIterator = pendingGoals.descendingIterator();
      int index = 0;
      while (pendingGoalIterator.hasNext()) {
        PendingGoal pendingGoal = pendingGoalIterator.next();
        if (pendingGoal.getGoal().getId() == pg.getGoal().getId()) {
          return index;
        }
        index++;
      }
    }
    return -1;
  }

  /**
   * Search both pending and active goal collections and cancel the goal with the supplied goal id if found
   *
   * @param gid
   * @return boolean indicating whether the goal was found in one of the collections or not
   */
  public boolean cancelGoal(long gid) {
    // if goal to cancel is pending
    PendingGoal pg = getPendingGoal(gid);
    if (pg != null) {
      log.info("[cancelGoal] {} canceling pending goal {}", gid, pg.getGoal());
      cancelPendingGoal(pg);
      return true;
    }

    // else if goal to cancel is active
    Goal goal = getActiveGoal(gid);
    if (goal != null) {
      log.trace("[cancelGoal] {} canceling active goal {}", gid, goal);
      cancelActiveGoal(goal);
      return true;
    }

    log.info("[cancelGoal] cannot find current goal for gid {}", gid);
    return false;
  }

  /**
   * Cancel the supplied pending goal and transfer to past goals
   *
   * @param pg
   */
  private void cancelPendingGoal(PendingGoal pg) {
    // cancel pending goal
    Goal goal = pg.getGoal();
    log.debug("[cancelPendingGoal] {}", goal);
    if (goal.getActionInterpreter() == null) {
      goal.setStatus(GoalStatus.CANCELED);
      transferGoalToPastGoals(goal);
    }
    //If this goal was previously superseded and has an associated AI, it needs to be canceled
    else {
      log.debug("[cancelPendingGoal] {} canceling superseded goal", goal);
      cancelActiveGoal(goal);
    }
    pg.notifyOfNoLongerPending();

    //If going by the logic that there can be resource conflicts between
    // pending goals, then we need to check if any lower priority pending goals
    // can now be executed immediately due to this goal being canceled.
    log.trace("[cancelPendingGoal] {} searching for lower priority which may have been unblocked", pg.getGoal());
    activateValidPendingGoals();
  }

  /**
   * Remove a pending goal based on index before it is transferred to active
   */
  public boolean cancelPendingGoalByIndex(int index) {
    log.info("[cancelPendingGoalByIndex] removing pending goal with index: " + index);
    synchronized (pendingGoalsLock) {
      if (index < pendingGoals.size()) {
        Iterator<PendingGoal> pendingGoalsIterator = pendingGoals.iterator();
        int i = 0;
        while (i < index) {
          pendingGoalsIterator.next();
          i++;
        }
        PendingGoal entry = pendingGoalsIterator.next();
        cancelPendingGoal(entry);
        return true;
      }
      log.warn("[cancelPendingGoalByIndex] Queue is of length: " + pendingGoals.size() + ", cannot remove goal with index: " + index);
    }

    return false;
  }

  /**
   * Cancel the supplied active goal and transfer to past goals
   *
   * @param goal
   */
  private void cancelActiveGoal(Goal goal) {
    log.debug("[cancelActiveGoal] goal: {}", goal.getPredicate());
    goal.cancel();
    transferGoalToPastGoals(goal); //This will cause actionComplete's call to this method not find the goal, is that okay?
  }

  /**
   * Search all goal collections and suspend the goal with the supplied goal id if found
   *
   * @param gid
   * @return true if the goal was found and had an active status, otherwise false
   */
  public boolean suspendGoal(long gid) {
    Goal g = getGoal(gid);
    log.info("[suspendGoal] {} {}", gid, g);

    if (g == null) {
      log.warn("[suspendGoal] goal is null.");
      return false;
    }
    if (g.getStatus().equals(GoalStatus.PENDING)) {
      log.warn("[suspendGoal] attempting to suspend a pending goal");
      return false;
    } else if (g.getStatus().isTerminated()) {
      log.warn("[suspendGoal] attempting to suspend an already terminated goal");
      return false;
    } else {
      log.debug("[suspendGoal] suspending active goal {}", g);
      return suspendActiveGoal(g);
    }
  }

  /**
   * Search the active goal collection and suspend the supplied goal if found
   *
   * @param goal
   * @return true if the goal was found, otherwise false
   */
  private boolean suspendActiveGoal(Goal goal) {
    log.trace("[suspendActiveGoal] " + goal.getPredicate());
    if (goal == null) {
      log.warn("[suspendActiveGoal] goal is null.");
      return false;
    } else if (goal.getStatus() == GoalStatus.SUSPENDED) {
      log.warn("[suspendActiveGoal] goal status is already SUSPENDED");
      return false;
    } else {
      goal.suspend();
      onActiveGoalUpdated(goal, GoalStatus.SUSPENDED, UpdateType.UPDATED);
    }
    return true;
  }

  /**
   * Search all goal collections and resume the goal with the supplied goal id if found
   *
   * @param gid
   * @return true if the goal was found and had an active status, otherwise false
   */
  public boolean resumeGoal(long gid) {
    Goal g = getGoal(gid);
    log.info("[resumeGoal] {} {}", gid, g);

    if (g == null) {
      log.warn("[resumeGoal] goal is null.");
      return false;
    }
    if (g.getStatus().equals(GoalStatus.PENDING)) {
      log.warn("[resumeGoal] attempting to resume a pending goal");
      return false;
    } else if (g.getStatus().isTerminated()) {
      log.warn("[resumeGoal] attempting to resume an already terminated goal");
      return false;
    } else {
      log.debug("[resumeGoal] resuming active goal {}", g);
      return resumeActiveGoal(g);
    }
  }


  /**
   * Search the active goal collection and resume the supplied goal if found.
   *
   * @param goal
   * @return true if the goal was found, otherwise false
   */
  private boolean resumeActiveGoal(Goal goal) {
    log.trace("[resumeGoal] " + goal);
    if (goal == null) {
      log.warn("[resumeGoal] goal is null.");
      return false;
    }

    goal.resume();
    onActiveGoalUpdated(goal, GoalStatus.ACTIVE, UpdateType.UPDATED);
    return true;
  }

  /**
   * @return A copied list of all current pending and active goals
   */
  public List<Goal> getCurrentGoals() {
    List<Goal> currentGoals;
    log.trace("[getCurrentGoals] in method");
    synchronized (pendingGoalsLock) {
      log.trace("[getCurrentGoals] have pendingGoalsLock");
      synchronized (goalsLock) {
        log.trace("[getCurrentGoals] have goalsLock");
        currentGoals = getActiveGoals();
        currentGoals.addAll(getPendingGoals());
      }
    }
    log.trace("[getCurrentGoals] released locks");
    return currentGoals;
  }

  /**
   * Get a copied list of the goals currently undergoing execution.
   *
   * @return list of Goals
   */
  public List<Goal> getActiveGoals() {
    Set<Goal> activeGoals = new HashSet<>();
    log.trace("[getActiveGoals] in method");
    synchronized (goalsLock) {
      log.trace("[getActiveGoals] have goalsLock");
      getActiveGoalsHelper(rootAgent, activeGoals);
    }
    log.trace("[getActiveGoals] released goalsLock");
    return new ArrayList<>(activeGoals);
  }

  //Add current goals of the supplied agent/team and all children
  //If an agent can be a member of multiple teams, this implementation is invalid
  private void getActiveGoalsHelper(Symbol agent, Set<Goal> goals) {
    AgentTeam agentTeam = getAgentTeam(agent);
    goals.addAll(agentTeam.getActiveGoals());
    for (Symbol member : agentTeam.getMemberNames()) {
      getActiveGoalsHelper(member, goals);
    }
  }

  /**
   * Get a copied list of the currently managed pending goals waiting to begin execution.
   *
   * @return list of Goals
   */
  public List<Goal> getPendingGoals() {
    return pendingGoals.stream().map(PendingGoal::getGoal).toList();
  }

  /**
   * Get a copied list of the previously executed goals
   *
   * @return list of Goals
   */
  public List<Goal> getPastGoals() {
    return new ArrayList<>(pastGoals);
  }

  public void cancelAllPendingGoals() {
    log.info("[cancelAllPendingGoals] in method");
    synchronized (pendingGoalsLock) {
      log.trace("[cancelAllPendingGoals] have pendingGoalsLock");
      while (!pendingGoals.isEmpty()) {
        int size = pendingGoals.size();
        cancelPendingGoalByIndex(size-1);
        if (pendingGoals.size() == size) {
          log.error("[cancelPendingGoals] canceled goal which was not removed from the collection, exiting loop");
          return;
        }
      }
    }
    log.trace("[cancelAllPendingGoals] released pendingGoalsLock");
  }

  public void cancelAllCurrentGoals() {
    log.info("[cancelAllCurrentGoals] in method");
    synchronized (goalsLock) {
      log.trace("[cancelAllCurrentGoals] have goalsLock");
      synchronized (pendingGoalsLock) {
        log.trace("[cancelAllCurrentGoals] have pendingGoalsLock");
        cancelAllPendingGoals();
        cancelAllActiveGoals();
      }
    }
    log.trace("[cancelAllCurrentGoals] released locks");
  }

  //TODO: do we want to make equivalent methods for all of these which ignores all persistent goals?
  public void cancelAllActiveGoals() {
    synchronized (goalsLock) {
      Set<Goal> goalsToCancel = new HashSet<>();
      for (Symbol agentTeam : agentTeams.keySet()) {
        for (Goal g: agentTeams.get(agentTeam).getActiveGoals()) {
          if (!g.getPredicate().getName().equals("listen")) {
            goalsToCancel.add(g);
          }
        }
      }
      for (Goal g: goalsToCancel) {
        cancelActiveGoal(g);
      }
    }
  }

  public List<Predicate> getPendingGoalsPredicates() {
    log.trace("[getPendingGoalsPredicates] in method");
    List<Predicate> goalPreds = new ArrayList<>();
    synchronized (pendingGoalsLock) {
      log.trace("[getPendingGoalsPredicates] have pendingGoalsLock");
      Iterator<PendingGoal> pendingGoalIterator = pendingGoals.descendingIterator();
      while (pendingGoalIterator.hasNext()) {
        PendingGoal pendingGoal = pendingGoalIterator.next();
        goalPreds.add(pendingGoal.getGoal().getPredicate());
      }
    }
    log.trace("[getPendingGoalsPredicates] released pendingGoalsLock");
    return goalPreds;
  }

  public List<Predicate> getSystemGoalsPredicates() {
    return getSystemGoalsPredicates(rootAgent);
  }

  public List<Predicate> getSystemGoalsPredicates(Symbol actor) {
    log.trace("[getSystemGoalsPredicates] {}", actor);
    return getSystemGoalsPredicatesHelper(getUntypedSymbol(actor), new ArrayList<>());
  }

  private List<Predicate> getSystemGoalsPredicatesHelper(Symbol actor, List<Predicate> goalPreds) {
    AgentTeam agentTeam = getAgentTeam(actor);
    if (agentTeam == null) {
      return goalPreds;
    }

    for (Goal g: agentTeam.getActiveGoals()) {
      goalPreds.add(Factory.createPredicate(g.getStatus().toString(), g.getPredicate()));
    }

    for (Symbol member: agentTeam.getMemberNames()) {
      goalPreds.addAll(getSystemGoalsPredicates(member));
    }

    return goalPreds;
  }

  public Predicate getNextGoalPredicate() {
    log.trace("[getNextGoalPredicate] in method");
    synchronized (pendingGoalsLock) {
      log.trace("[getNextGoalPredicate] have pendingGoalsLock");
      Iterator<PendingGoal> pendingGoalIterator = pendingGoals.descendingIterator();
      if (pendingGoalIterator.hasNext()) {
        log.trace("[getNextGoalPredicate] releasing pendingGoalsLock");
        return pendingGoalIterator.next().getGoal().getPredicate();
      } else {
        log.trace("[getNextGoalPredicate] releasing pendingGoalsLock");
        return Factory.createPredicate("none()");
      }
    }
  }

  public Predicate getNextGoalPredicate(Symbol agent) {
    log.trace("[getNextGoalPredicate] {}", agent);
    agent = getUntypedSymbol(agent);
    synchronized (pendingGoalsLock) {
      log.trace("[getNextGoalPredicate] {} have pendingGoalsLock", agent);
      Iterator<PendingGoal> pendingGoalIterator = pendingGoals.descendingIterator();
      while (pendingGoalIterator.hasNext()) {
        PendingGoal pg = pendingGoalIterator.next();
        if (agent.equals(getUntypedSymbol(pg.getGoal().getActor()))) {
          log.trace("[getNextGoalPredicate] {} releasing pendingGoalsLock", agent);
          return pg.getGoal().getPredicate();
        }
      }
    }
    log.trace("[getNextGoalPredicate] {} releasing pendingGoalsLock", agent);
    return Factory.createPredicate("none()");
  }

  /**
   * Get the goal for a particular goal ID. This checks pending, current, and past goals.
   *
   * @param gid goal id.
   * @return the goal corresponding to the ID.
   */
  public Goal getGoal(long gid) {
    log.trace("[getGoal] {}", gid);
    Goal g = null;
    PendingGoal pg = getPendingGoal(gid);
    if (pg != null) {
      log.trace("[getGoal] {} is pending goal", gid);
      g = pg.getGoal();
    }
    if (g == null) {
      log.trace("[getGoal] {} is active goal", gid);
      g = getActiveGoal(gid);
    }
    if (g == null) {
      log.trace("[getGoal] {} is past goal", gid);
      g = getPastGoal(gid);
    }
    return g;
  }

  /**
   * Get the n-th most recently submitted goal.
   * 0 = most recently started goal,
   * 1 = 2nd most recently started goal, etc.
   *
   * @param actor actor to consider currently running goals for (can be null, meaning all actors)
   * @param index into the currently running goals
   * @return n-th most recently start goal, or null if no n-th goal is being executed
   */
  public Goal getCurrentGoal(Symbol actor, int index) {
    log.trace("[getCurrentGoal] {}, {}", actor, index);
    return getGoalHelper(getCurrentGoals(), actor, index);
  }

  /**
   * Get the n-th most recently started, currently running, goal.
   * 0 = most recently started goal,
   * 1 = 2nd most recently started goal, etc.
   *
   * @param actor actor to consider currently running goals for (can be null, meaning all actors)
   * @param index into the currently running goals
   * @return n-th most recently start goal, or null if no n-th goal is being executed
   */
  public Goal getActiveGoal(Symbol actor, int index) {
    log.trace("[getActiveGoal] {}, {}", actor, index);
    return getGoalHelper(getActiveGoals(), actor, index);
  }

  /**
   * Get an active goal
   *
   * @param gid goal id
   * @return the goal
   */
  public Goal getActiveGoal(long gid) {
    log.trace("[getActiveGoal] {}", gid);
    synchronized (goalsLock) {
      log.trace("[getActiveGoal] {} have goalsLock", gid);
      Goal g;
      for (Symbol agent : agentTeams.keySet()) {
        g = agentTeams.get(agent).getActiveGoal(gid);
        if (g != null) {
          log.trace("[getActiveGoal] {} releasing goalsLock", gid);
          return g;
        }
      }
    }
    log.trace("[getActiveGoal] {} released goalsLock", gid);
    return null;
  }

  /**
   * Get a pending goal
   *
   * @param gid goal id
   * @return the goal
   */
  public PendingGoal getPendingGoal(long gid) {
    log.trace("[getPendingGoal] {} ", gid);
    synchronized (pendingGoalsLock) {
      log.trace("[getPendingGoal] {} have pendingGoalsLock", gid);
      for (PendingGoal pg : pendingGoals) {
        if (pg.getGoal().getId() == gid) {
          log.trace("[getPendingGoal] {} releasing pendingGoalsLock", gid);
          return pg;
        }
      }
    }
    log.trace("[getPendingGoal] {} released pendingGoalsLock", gid);
    return null;
  }

  /**
   * Get the goal for a particular past goal ID.
   *
   * @param gid goal id.
   * @return the goal corresponding to the ID.
   */
  public Goal getPastGoal(long gid) {
    log.trace("[getPastGoal] {} ", gid);
    synchronized (pastGoals) {
      log.trace("[getPastGoal] {} have pastGoals lock", gid);
      for (Goal g : pastGoals) {
        if (g.getId() == gid) {
          log.trace("[getPastGoal] {} releasing pastGoals lock", gid);
          return g;
        }
      }
    }
    log.trace("[getPastGoal] {} released pastGoals lock", gid);
    return null;
  }

  /**
   * Get a list of the currently running goals matching the goalPredicate query.
   *
   * @return goals with matching goalPredicate, or null if no matching goal found
   */
  protected List<Goal> getActiveGoals(Goal queryGoal) {
    log.debug("[getActiveGoals] {}", queryGoal);
    return getGoalHelper(getActiveGoals(), queryGoal);
  }

  /**
   * Get a list of all past goals matching the goalPredicate query.
   *
   * @return goals with matching goalPredicate, or null if no matching goal found
   */
  public List<Goal> getPastGoals(Goal queryGoal) {
    log.debug("[getPastGoals] {}", queryGoal);
    return getGoalHelper(getPastGoals(), queryGoal);
  }

  /**
   * Get a list of all current pending and/or active goals matching the goalPredicate query.
   *
   * @return goals with matching goalPredicate, or null if no matching goal found
   */
  public List<Goal> getCurrentGoals(Goal queryGoal) {
    log.debug("[getCurrentGoals] {}", queryGoal);
    return getGoalHelper(getCurrentGoals(), queryGoal);
  }

  /**
   * Get a list of all pending, active, and past goals matching the goalPredicate query.
   *
   * @return goals with matching goalPredicate, or null if no matching goal found
   */
  public List<Goal> getAllGoals(Goal queryGoal) {
    log.debug("[getAllGoals] {}", queryGoal);
    synchronized (pendingGoalsLock) {
      log.trace("[getAllGoals] {} have pendingGoalsLock", queryGoal);
      synchronized (pastGoals) {
        log.trace("[getAllGoals] {} have pastGoalsLock", queryGoal);
        synchronized (goalsLock) {
          log.trace("[getAllGoals] {} have goalsLock", queryGoal);
          List<Goal> goals = getCurrentGoals(queryGoal);
          goals.addAll(getPastGoals(queryGoal));
          log.trace("[getCurrentGoals] {} releasing all locks", queryGoal);
          return goals;
        }
      }
    }
  }

  /**
   * Query the GoalStatus of a particular goal.
   *
   * @param gid the ID of the goal to check on
   * @return GoalStatus object indicating the status
   */
  public GoalStatus getGoalStatus(long gid) {
    log.trace("[getGoalStatus] {}", gid);
    Goal goal = getGoal(gid);

    if (goal != null) {
      return goal.getStatus();
    } else {
      return GoalStatus.UNKNOWN;
    }
  }

  /**
   * Query the GoalStatus of a particular goal.
   *
   * @param gid the ID of the goal to check on
   * @return GoalStatus object indicating the status
   */
  public GoalStatus getActiveGoalStatus(long gid) {
    log.trace("[getActiveGoalStatus] {}", gid);
    Goal goal = getActiveGoal(gid);

    if (goal != null) {
      return goal.getStatus();
    } else {
      return GoalStatus.UNKNOWN;
    }
  }

  /**
   * Query the ActionStatus of the action (i.e., root context for this goal) being executed
   * in pursuit of the specified goal.
   *
   * @param gid the ID of the goal to check on
   * @return ActionStatus enum indicating the status
   */
  public ActionStatus getActionStatus(long gid) {
    log.trace("[getActionStatus] {}", gid);
    Goal goal = getGoal(gid);

    if (goal != null) {
      return goal.getRootContext().getStatus();
    } else {
      return ActionStatus.UNKNOWN;
    }
  }

  /**
   * Get failure condition for a particular goal.
   *
   * @param gid the ID of the goal to check on
   * @return a list of Predicates describing the failure
   */
  public Justification getGoalFailConditions(long gid) {
    log.trace("[getGoalFailConditions] {}", gid);

    Goal goal = getGoal(gid);

    if (goal != null) {
      return goal.getFailConditions();
    } else {
      return new ConditionJustification(true, Factory.createPredicate("reason(unknown)"));
    }
  }

  private Goal getGoalHelper(List<Goal> currGoals, Symbol actor, int index) {
    // filter goals for actor (if not null)
    if (actor != null) {
      currGoals = currGoals.stream().filter(goal -> (goal.getActor() == null || goal.getActor().equals(actor))).collect(Collectors.toList());
    }

    // sort using goal start time
//        currGoals.sort((a, b) -> Long.compare(b.getStartTime(), a.getStartTime()));
    currGoals.sort((a, b) -> Long.compare(b.getId(), a.getId()));
    log.trace("[getGoalHelper(" + actor + "," + index + ")] time ordered goals: " + Arrays.toString(currGoals.toArray()));

    //
    if (index < 0) {
      index = currGoals.size() + index;
    }

    Goal returnGoal = null;
    if (index < currGoals.size()) {
      returnGoal = currGoals.get(index);
    } else {
      log.trace("[getGoalHelper(" + actor + "," + index + ")] no matching goal found.");
    }
    return returnGoal;
  }

  private List<Goal> getGoalHelper(List<Goal> goalCollection, Goal queryGoal) {
    log.trace("[getGoalHelper] {}. {}", goalCollection, queryGoal);
    List<Goal> matchingGoals = new ArrayList<>();
    for (Goal currGoal : goalCollection) {
      if (currGoal.getActor().equals(queryGoal.getActor()) && currGoal.getPredicate().instanceOf(queryGoal.getPredicate())) {
        matchingGoals.add(currGoal);
      }
    }
    return matchingGoals;
  }

  ////////// Action Learning //////////
  @Action
  @TRADEService
  public void waitForActionLearningStart(Symbol agent, Predicate newAction) {
    AgentTeam agentTeam = getAgentTeam(agent);
    if (agentTeam == null) {
      log.error("[waitForActionLearningStart] unknown agent supplied {}", agent);
    } else {
      agentTeam.waitForActionLearningStart(newAction);
    }
  }

  @OnInterrupt(
          onCancelServiceCall = "cancelActionLearning(?agent, ?newAction)",
          onSuspendServiceCall = "pauseActionLearning(?agent, ?newAction)",
          onResumeServiceCall = "resumeActionLearning(?agent, ?newAction)"
  )
  @Action
  @TRADEService
  public boolean learnAction(Symbol agent, Predicate newAction) {
    log.info("[learnAction] {}, {}", agent, newAction);
    AgentTeam agentTeam = getAgentTeam(agent);
    if (agentTeam == null) {
      log.error("[learnAction] unknown agent supplied {}", agent);
      return false;
    }

    Set<Symbol> relevantAgents = getRelevantAgents(agent);
    for (Symbol relevantAgent : relevantAgents) {
      AgentTeam relevantAgentTeam = getAgentTeam(relevantAgent);
      if (relevantAgentTeam.getLearningStatus() == ActionLearningStatus.ACTIVE) {
        log.error("[learnAction] Trying to start learning for an agent which already has an ancestor or child actively learning. New: {} Current: {}", agent, relevantAgent);
        return false;
      }
    }

    return agentTeam.learnAction(newAction);
  }

  @Action
  @TRADEService
  public boolean resumeActionLearning(Symbol agent, Predicate newAction) {
    log.info("[resumeActionLearning] {}, {}", agent, newAction);
    AgentTeam agentTeam = getAgentTeam(agent);
    if (agentTeam == null) {
      log.error("[resumeActionLearning] unknown agent supplied {}", agent);
      return false;
    }

    Set<Symbol> relevantAgents = getRelevantAgents(agent);
    for (Symbol relevantAgent : relevantAgents) {
      AgentTeam relevantAgentTeam = getAgentTeam(relevantAgent);
      if (relevantAgentTeam.getLearningStatus() == ActionLearningStatus.ACTIVE) {
        log.error("[resumeActionLearning] Trying to resume learning for an agent which already has an ancestor or child actively learning. New: {} Current: {}", agent, relevantAgent);
        return false;
      }
    }

    return agentTeam.resumeActionLearning(newAction);
  }

  @Action
  @TRADEService
  public boolean endActionLearning(Symbol agent, Predicate newAction) {
    log.info("[endActionLearning] {}, {}", agent, newAction);
    AgentTeam agentTeam = getAgentTeam(agent);
    if (agentTeam == null) {
      log.error("[endActionLearning] unknown agent supplied {}", agent);
      return false;
    }
    return agentTeam.endActionLearning(newAction);
  }

  @Action
  @TRADEService
  public boolean pauseActionLearning(Symbol agent, Predicate newAction) {
    log.info("[pauseActionLearning] {}, {}", agent, newAction);
    AgentTeam agentTeam = getAgentTeam(agent);
    if (agentTeam == null) {
      log.error("[pauseActionLearning] unknown agent supplied {}", agent);
      return false;
    }
    return agentTeam.pauseActionLearning(newAction);
  }

  @Action
  @TRADEService
  public boolean cancelActionLearning(Symbol agent, Predicate newAction) {
    log.info("[cancelActionLearning] {}, {}", agent, newAction);
    AgentTeam agentTeam = getAgentTeam(agent);
    if (agentTeam == null) {
      log.error("[cancelActionLearning] unknown agent supplied {}", agent);
      return false;
    }
    return agentTeam.cancelActionLearning(newAction);
  }

  @TRADEService
  @Action
  public ActionLearningStatus getLearningStatus(Symbol agent) {
    AgentTeam agentTeam = getAgentTeam(agent);
    if (agentTeam == null) {
      log.error("[getLearningStatus] unknown agent supplied {}", agent);
      return ActionLearningStatus.NONE;
    }
    return agentTeam.getLearningStatus();
  }

  @TRADEService
  @Action
  public void changeLearningExecution(Symbol agent, Symbol status) {
    AgentTeam agentTeam = getAgentTeam(agent);
    if (agentTeam == null) {
      log.error("[changeLearningExecution] unknown agent supplied {}", agent);
    } else {
      agentTeam.changeLearningExecution(status);
    }
  }

  @Action
  @TRADEService
  public void modifyAction(Symbol agent, Predicate action, Predicate modification, Predicate location) {
    AgentTeam agentTeam = getAgentTeam(agent);
    if (agentTeam == null) {
      log.error("[modifyAction] unknown agent supplied {}", agent);
    } else {
      agentTeam.modifyAction(action, modification, location);
    }
  }

  /**
   * Returns true if the supplied goal should be intercepted by Action Learning.
   * Checks the actor of the supplied goal and any of its ancestors for matching criteria
   */
  private boolean handOffToLearning(Goal g, ExecutionType executionType) {
    AgentTeam originalAgentTeam = getAgentTeam(g.getActor());
    if (originalAgentTeam.shouldIgnore(g)) {
      return false;
    }

    AgentTeam agentTeam = originalAgentTeam;
    while (agentTeam != null) {
      if (agentTeam.getLearningStatus() == ActionLearningStatus.ACTIVE) {
        log.debug("[handOffToLearning] handing {} off to action learning", g);
        agentTeam.addLearningGoal(g);
        if (!agentTeam.shouldExecute()) {
          pastGoals.add(g);
        }
        return true;
      }
      agentTeam = agentTeam.getParentTeam();
    }

    return false;
  }

  ////////// Freeze Functionality  //////////

  //TODO: Reevaluate whether we actually care about such a method at this level
  //      and what this should really do. Currently is essentially just a
  //      blocking call which holds whatever resources we define for this method
  //      (right now hardcoded above to be all resources for an agentTeam).
  //      This will not work for the base EM until resource definitions are actually
  //      implemented (because the patching assumption is being made that goals
  //      do not take up resources unless otherwise defined)

  /**
   * Calls {@link #freeze(Symbol)} for the root AgentTeam in the hierarchy
   */
  @Action
  @TRADEService
  @OnInterrupt(onCancelServiceCall = "endFreeze()", onSuspendServiceCall = "endFreeze()")
  public void freeze() {
    freeze(rootAgent);
  }

  /**
   * 'Freezes' a team or agent and blocks until unfrozen. A frozen agent will
   * have all current goals suspended and will not be able to begin execution of
   * any new ones. Similarly, all members of a frozen team will be frozen.
   */
  @Action
  @TRADEService
  @OnInterrupt(onCancelServiceCall = "endFreeze(?agent)", onSuspendServiceCall = "endFreeze(?agent)")
  public void freeze(Symbol agent) {
    log.info("freeze {}", agent);
    agent = getUntypedSymbol(agent);
    //Set the AgentTeam and all children as 'frozen'
    AgentTeam agentTeam = getAgentTeam(agent);
    if (agentTeam == null) {
      log.warn("[freeze] supplied agent is not found in the hierarchy: {}", agent);
      return;
    }

    //Doesn't actually do much of anything anymore, could remove. Only used for error reporting.
    agentTeam.freeze();

    //Block until this AgentTeam is unfrozen
    Lock freezeLock;
    Condition freezeLockCondition;
    boolean alreadyFrozen = freezeLocks.containsKey(agent);
    if (alreadyFrozen) {
      log.warn("[freeze] AgentTeam {} is already frozen, joining on existing lock", agent);
      freezeLock = freezeLocks.get(agent);
      freezeLockCondition = freezeConditions.get(agent);
    } else {
      freezeLock = new ReentrantLock();
      freezeLockCondition = freezeLock.newCondition();
      freezeLocks.put(agent, freezeLock);
      freezeConditions.put(agent, freezeLockCondition);
    }

    freezeLock.lock();
    try {
      freezeLockCondition.await();
    } catch (InterruptedException e) {
      log.error("[freeze]", e);
    } finally {
      freezeLock.unlock();
    }

    log.debug("[freeze] {}, done waiting on condition", agent);
    if (!alreadyFrozen) {
      freezeLocks.remove(agent);
      freezeConditions.remove(agent);
    }
  }

  /**
   * Calls {@link #endFreeze(Symbol)} for self
   */
  @Action
  @TRADEService
  public void endFreeze() {
    endFreeze(rootAgent);
  }

  /**
   * Ends the frozen status for the supplied agent/team
   */
  @Action
  @TRADEService
  public void endFreeze(Symbol agent) {
    log.info("endFreeze {}", agent);
    agent = getUntypedSymbol(agent);
    //Unfreeze the AgentTeam and all children
    AgentTeam agentTeam = getAgentTeam(agent);
    if (agentTeam == null) {
      log.warn("[freeze] supplied agent is not found in the hierarchy: {}", agent);
      return;
    }

    //Unblock freeze behavior for this AgentTeam
    Lock freezeLock = freezeLocks.get(agent);
    Condition freezeCondition = freezeConditions.get(agent);
    if (freezeCondition == null || freezeLock == null) {
      if (agentTeam.isFrozen()) {
        log.warn("[endFreeze] Cannot end freeze for a child of a frozen AgentTeam. The original frozen ancestor of {} must be unfrozen", agent);
      } else {
        log.warn("[endFreeze] Agent {} is not frozen", agent);
      }
      return;
    }

    agentTeam.unfreeze();

    log.trace("[unfreeze] {}, signalling condition", agent);
    freezeLock.lock();
    try {
      freezeCondition.signalAll();
    } finally {
      freezeLock.unlock();
    }
    log.trace("[unfreeze] {}, signalled condition", agent);
  }

  //TODO: implement and make configurable similar to skipsQueue
  //      Where should this live?

  /**
   * Call ignoreTentativeAccept if service is present in the system
   */
  @TRADEService
  @Action
  public boolean checkIgnoreTentativeAccept(Predicate goalPred) {
    Collection<TRADEServiceInfo> tsis = TRADE.getAvailableServices(new TRADEServiceConstraints().name("ignoreTentativeAccept").argTypes(Predicate.class));

    for (TRADEServiceInfo tsi : tsis) {
      try {
        if (tsi.call(Boolean.class, goalPred)) {
          return true;
        }
      } catch (TRADEException e) {
        log.error("[checkIgnoreTentativeAccept] error calling ignoreTentativeAccept", e);
      }
    }
    return false;
  }

  //GUI
  //TODO: Probably want this to exist as a listener/notification system similar to those in other components
  //  and have any UI components which care about these updates to subscribe as listeners. Going to hold off
  //  until other GUI work is more concrete
  protected void notifyUIActiveGoalUpdated(Goal g, GoalStatus status, UpdateType updateType) {
    try {
      TRADE.getAvailableService(new TRADEServiceConstraints().name("notifyActiveGoalUpdated").argTypes(Goal.class, UpdateType.class, GoalStatus.class)).call(void.class, g, updateType, status);
    } catch (TRADEException e) {
      log.debug("[notifyUIActiveGoalUpdated]", e);
    }
  }

  protected void notifyUIPendingGoalUpdated(Goal g, int index, UpdateType updateType) {
    try {
      TRADE.getAvailableService(new TRADEServiceConstraints().name("notifyPendingGoalUpdated").argTypes(Goal.class, Integer.class, UpdateType.class)).call(void.class, g, index, updateType);
    } catch (TRADEException e) {
      log.debug("[notifyUIPendingGoalUpdated]", e);
    }
  }

  /**
   * Add ActionListener to list to be notified of ActionInterpreter and StepExecution events
   *
   * @param al listener to be added
   */
  public void addAIListener(ActionListener al) {
    aiListeners.add(al);
  }

  //private void updatePriorities() {
  //  // priorities is null by default, meaning priorities are not ever modified
  //  if (priorities != null) {

  //    // must synchronize explicitly while iterating over synchronizedMap
  //    synchronized (goals) {
  //      for (Goal g : goals.keySet()) {
  //        ActionInterpreter ai = g.getActionInterpreter();
  //        if (ai != null) {
  //          ai.updatePriority(priorities);
  //        }
  //      }
  //    }
  //  }
  //}

  protected Symbol getUntypedSymbol(Symbol s) {
    if (s.hasType()) {
      s = Factory.createSymbol(s.toUntypedString());
    }
    return s;
  }

  protected AgentTeam getAgentTeam(Symbol name) {
    name = getUntypedSymbol(name);
    AgentTeam agentTeam = agentTeams.get(name);
    if (agentTeam == null) {
      log.warn("[getAgentTeam] no AgentTeam found for name: {}", name);
    }
    return agentTeam;
  }

  /**
   * configure the pruning mechanism
   *
   * @param pruneData         denotes if the goal manager should prune past goals
   * @param pastHistoryLength denotes length of time to keep past goals
   */
  public void configPruningMechanism(boolean pruneData, long pastHistoryLength) {
    useMemoryManager = pruneData;
    historyLength = pastHistoryLength;
  }

  public void pruneOldData() {
    log.info("Pruning...");

    // prune old goals (which have references to context tree)
    long pruneTime = System.currentTimeMillis() - historyLength;

    try {
      // must synchronize explicitly while iterating over synchronizedSet
      synchronized (pastGoals) {
        pastGoals.removeIf(pastGoal -> pastGoal.getEndTime() < pruneTime);
      }

      // prune old state
      sm.prune(historyLength);

      // prune old action traces (i.e., context tree)
      rootContext.prune(historyLength);
    } catch (Exception e) {
      log.error("Exception caught while pruning.", e);
    }

    log.info("...done pruning.");
  }

  public StateMachine getStateMachine() {
    return sm;
  }

  public RootContext getRootContext() {
    return rootContext;
  }

  /**
   * Shutdown this ExecutionManager. All currently managed goals are canceled, ending the ActionInterpreter.
   * Note: the goals are automagically moved to the pastGoals list by the ActionListener mechanism.
   */
  public void shutdown() {
    log.info("Shutting down and cancelling all goals... 0");

    synchronized (pendingGoalsLock) {
      log.trace("[shutdown] have pendingGoalsLock]");
      synchronized (goalsLock) {
        log.trace("[shutdown] have goalsLock]");
        synchronized (resourceLock) {
          log.trace("[shutdown] have resourceLock]");
          List<Goal> pendingGoals = getPendingGoals();
          for (Goal g : pendingGoals) {
            cancelGoal(g.getId());
          }

          List<Goal> goals = getActiveGoals();
          for (Goal g : goals) {
            cancelGoal(g.getId());
          }
        }
      }
      log.trace("[shutdown] released all locks");
    }

    memoryManager.shutdown();
    sm.shutdown();
    executor.shutdown();
  }

  //TODO: Should this be implemented by each subclass? - probably
  // this is only used in PA right now and explicitly for SIMULATE_PERFORMANCE exec types

  /**
   * Entry point to submit a context tree to be executed
   *
   * @param g       the goal
   * @param context the context tree which will be executed
   * @return the context which will be executed first
   */
  public Context submitGoalContext(Goal g, Context context) {
    ActionInterpreter ai = ActionInterpreter.createInterpreterFromExecutionTree(g, context);
    Context simulationStartStep = ai.getCurrentStep();
    log.debug("Starting step " + simulationStartStep.getSignatureInPredicateForm());
    for (ActionListener al : aiListeners) {
      ai.addListener(al);
    }
    ai.addListener(this); // fix to include BGM
    startActionInterpreter(ai);
    return simulationStartStep;
  }
}<|MERGE_RESOLUTION|>--- conflicted
+++ resolved
@@ -102,9 +102,9 @@
 
   /**
    * Tree of AgentTeam Objects - contains all active goals spread throughout the
-   * hierarchy
-   */
-  protected final Map<Symbol, AgentTeam> agentTeams = new HashMap<>();
+   *  hierarchy
+   */
+  protected final Map<Symbol,AgentTeam> agentTeams = new HashMap<>();
 
   protected final Object resourceLock = new Object();
 
@@ -181,12 +181,12 @@
       //Strip type information in order to more easily match
       // against actors in below functions
       Map<Symbol, Set<Symbol>> untypedAgentHierarchy = new HashMap<>();
-      for (Map.Entry<Symbol, Set<Symbol>> agentTeam : agentHierarchy.entrySet()) {
+      for (Map.Entry<Symbol,Set<Symbol>> agentTeam: agentHierarchy.entrySet()) {
         Symbol teamName = agentTeam.getKey();
         teamName = Factory.createSymbol(teamName.toUntypedString());
         Set<Symbol> teamMembers = agentTeam.getValue();
         Set<Symbol> untypedTeamMembers = new HashSet<>();
-        for (Symbol teamMember : teamMembers) {
+        for (Symbol teamMember: teamMembers) {
           untypedTeamMembers.add(Factory.createSymbol(teamMember.toUntypedString()));
         }
         untypedAgentHierarchy.put(teamName, untypedTeamMembers);
@@ -197,7 +197,7 @@
       // level teams and agents in the hierarchy
       //The aim of this logic is to set only the direct links between teams and
       //  agents, rather than have it be transitive like how it is represented in belief
-      for (Symbol teamName : agentHierarchy.keySet()) {
+      for (Symbol teamName: agentHierarchy.keySet()) {
         //Get AgentTeam for team name or create it if null
         AgentTeam team = agentTeams.get(teamName);
         if (team == null) {
@@ -241,12 +241,7 @@
    * @param instanceType ExecutionManager class or subclass to be used
    * @param sm           state machine for root context
    * @param rootContext  base context at the root of all execution
-<<<<<<< HEAD
-   * @param priorityFile the path to the file starting from config.action.manager.priority containing goal priority information
-   * @param groups       DIARC group constraints used to register this EM and its class instances that are registered with TRADE (e.g., ActionLearning)
-=======
    * @param groups DIARC group constraints used to register this EM and its class instances that are registered with TRADE (e.g., ActionLearning)
->>>>>>> 172aca0b
    * @return ExecutionManager instance
    */
   static public ExecutionManager createInstance(Class<ExecutionManager> instanceType, StateMachine sm, RootContext rootContext, Collection<String> groups) {
@@ -255,14 +250,8 @@
       Class[] cArgs = new Class[]{};
       Constructor<? extends ExecutionManager> c = instanceType.getDeclaredConstructor(cArgs);
       instance = c.newInstance();
-<<<<<<< HEAD
-      instance.init(sm, rootContext, priorityFile, groups);
-    } catch (InstantiationException | IllegalAccessException | NoSuchMethodException |
-             InvocationTargetException exception) {
-=======
       instance.init(sm, rootContext, groups);
     } catch (InstantiationException | IllegalAccessException | NoSuchMethodException | InvocationTargetException exception) {
->>>>>>> 172aca0b
       log.error("couldn't instantiate execution manager " + instanceType, exception);
     }
 
@@ -357,8 +346,7 @@
 
   /**
    * Transfers the highest priority goal from the pending collection which has
-   * all required resources available to active
-   *
+   *  all required resources available to active
    * @return the goal which was transferred to active for execution. If no such
    * valid goal existed, returns null.
    */
@@ -394,7 +382,6 @@
   }
 
   //This method doesn't need to exist anymore
-
   /**
    * Indicates whether the supplied goal consumed any resources during execution. Used on goal completion to determine
    * whether a check should be made for new goals to be submitted as a result of completion
@@ -415,7 +402,7 @@
     Set<Goal> conflictingGoals = new HashSet<>();
 
     //for all required resources, if res is unavailable then add holder to set
-    for (Resource res : requiredResources) {
+    for (Resource res: requiredResources) {
       if (!res.isAvailable()) {
         //TODO: handle if we allow other mechanisms to lock resources
         conflictingGoals.add(res.getHolder());
@@ -431,7 +418,7 @@
    */
   protected List<Symbol> getLockedResourceNames(Set<Resource> requiredResources) {//, Set<Resource> heldResources) {
     List<Symbol> lockedResourceNames = new ArrayList<>();
-    for (Resource res : requiredResources) {
+    for (Resource res: requiredResources) {
       if (!res.isAvailable()) {
         lockedResourceNames.add(res.getName());
       }
@@ -448,13 +435,9 @@
   // Replace this impl with the one in the QueueEM and get rid of the overriden method
   //  when resources are correctly implemented. If we want an EM that does not regard
   //  resources at all, I think that should be its own subclass rather than the base
-<<<<<<< HEAD
-
-=======
   //EW: This method has since been updated to consider each AgentTeam's learning resource, but still not the agent-wide
   //    resource. This has been done after moving ActionLearning from a system-wide context to an AgentTeam specific
   //    context in order to avoid independent goals from stepping on learning.
->>>>>>> 172aca0b
   /**
    * Returns the set of all Resources required to be available during execution of the supplied goal.
    */
@@ -500,7 +483,6 @@
 
   //This was only necessary due to the structure of the initial implementation of update notifications. May be obsolete if
   //  if hooks are changed.
-
   /**
    * Enum used alongside goal notification updates to indicate whether the goal was added, removed, or already present
    * in the relevant collection
@@ -564,27 +546,17 @@
         if (conflictingGoals.isEmpty()) {
           log.trace("[onPendingGoalUpdated] no conflicting active goals");
           //2. Does not share relevant resources with any higher priority goal currently in the queue
-<<<<<<< HEAD
-          if (!resourceConflictInPending(necessaryResources, index)) {
-            lockResources(g, necessaryResources);
-=======
           if (!resourceConflictInPending(g,index)) {
             log.debug("[onPendingGoalUpdated] no conflicting goals, transferring to active");
             lockResources(g);
->>>>>>> 172aca0b
             transferGoalToActive(g);
           } else {
             log.debug("[onPendingGoalUpdated] conflicting higher priority pending goal exists, leaving in pending");
           }
-<<<<<<< HEAD
-        } else {
-          //If there is a conflict with an active goal(s), check if the new one should supersede execution
-=======
         }
         //If there is a conflict with an active goal(s), check if the new one should supersede execution
         else {
           log.trace("[onPendingGoalUpdated] conflicting active goals exist");
->>>>>>> 172aca0b
           if (shouldSupersede(g, conflictingGoals)) {
             log.debug("[onPendingGoalUpdated] superseding conflicting active goals");
             supersedeGoals(g, conflictingGoals);
@@ -601,13 +573,7 @@
   /**
    * Determines what is done to an added pending goal when resources are not
    * available to execute the action.
-<<<<<<< HEAD
-   *
-   * @param g                  the goal that was added
-   * @param necessaryResources the required resources which are unavailable
-=======
    * @param g the goal that was added
->>>>>>> 172aca0b
    */
   protected void handleConflictingLowerPriorityGoal(Goal g) {
     log.trace("[handleConflictingLowerPriorityGoal] {}", g);
@@ -788,19 +754,15 @@
    * @return a boolean indicating whether the new goal's execution should take priority over all supplied active goals
    */
   protected boolean shouldSupersede(Goal newGoal, Set<Goal> activeGoals) {
-<<<<<<< HEAD
-    if (activeGoals.isEmpty()) {
-      //This shouldn't be possible with current hooks
-=======
     log.trace("[shouldSupersede] in method with goals {}, {}", newGoal, activeGoals);
     //This shouldn't be possible with current hooks
     if (activeGoals.isEmpty()) {
       log.warn("[shouldSupersede] method called with empty active goals set");
->>>>>>> 172aca0b
       return true;
-    } else {
-      //Compare priority of new goals and existing goal
-      //Taking approach that the single highest priority goal takes precedence, regardless of the number of agents involved
+    }
+    //Compare priority of new goals and existing goal
+    //Taking approach that the single highest priority goal takes precedence, regardless of the number of agents involved
+    else {
       for (Goal g : activeGoals) {
         if (goalComparator.compareGoalPriority(newGoal, g) <= 0) {
           log.trace("[shouldSupersede] {} has lower priority than an active goal, returning false", newGoal);
@@ -887,7 +849,8 @@
         if (goal.getStatus() != GoalStatus.SUSPENDED) {
           log.warn("[transferGoalToActive] encountered goal with a non-null ActionInterpreter and is not suspended");
           onActiveGoalUpdated(goal, goal.getStatus(), UpdateType.ADDED);
-        } else {
+        }
+        else {
           if (pg.getPreviousStatus() == GoalStatus.ACTIVE) {
             log.debug("[transferGoalToActive] Resuming goal with previous AI");
             goal.resume();
@@ -908,8 +871,7 @@
 
   /**
    * Add an active goal to the corresponding AgentTeam
-   *
-   * @param g      The active goal
+   * @param g The active goal
    * @param future The active goal's associated ActionInterpreter future
    */
   private void addActiveGoal(Goal g, Future future) {
@@ -929,21 +891,13 @@
     Set<Resource> resources = getHeldResourcesForGoal(g);
     log.debug("[lockResources] {}, {}", g, resources);
     synchronized (resourceLock) {
-<<<<<<< HEAD
-      for (Resource res : resources) {
-        if (!res.isAvailable()) {
-          log.warn("[lockResources] attempting to lock resource which is not available: {}", res.getName());
-          return false;
-=======
       log.trace("[lockResources] have resourceLock");
         for (Resource res : resources) {
           if (!res.isAvailable()) {
             log.warn("[lockResources] attempting to lock resource which is not available: {}", res.getName());
             return false;
           }
->>>>>>> 172aca0b
-        }
-      }
+        }
 
       log.trace("[lockResources] locking resources {}", resources);
       for (Resource res : resources) {
@@ -956,7 +910,6 @@
 
   /**
    * Remove an active goal from the corresponding AgentTeam
-   *
    * @param g The goal to be removed
    * @return The goal's associated ActionInterpreter future
    */
@@ -1410,7 +1363,7 @@
   private void getActiveGoalsHelper(Symbol agent, Set<Goal> goals) {
     AgentTeam agentTeam = getAgentTeam(agent);
     goals.addAll(agentTeam.getActiveGoals());
-    for (Symbol member : agentTeam.getMemberNames()) {
+    for (Symbol member: agentTeam.getMemberNames()) {
       getActiveGoalsHelper(member, goals);
     }
   }
@@ -1994,7 +1947,6 @@
   //      This will not work for the base EM until resource definitions are actually
   //      implemented (because the patching assumption is being made that goals
   //      do not take up resources unless otherwise defined)
-
   /**
    * Calls {@link #freeze(Symbol)} for the root AgentTeam in the hierarchy
    */
@@ -2114,13 +2066,11 @@
   @TRADEService
   @Action
   public boolean checkIgnoreTentativeAccept(Predicate goalPred) {
-    Collection<TRADEServiceInfo> tsis = TRADE.getAvailableServices(new TRADEServiceConstraints().name("ignoreTentativeAccept").argTypes(Predicate.class));
-
-    for (TRADEServiceInfo tsi : tsis) {
+    Collection<TRADEServiceInfo> tsis=TRADE.getAvailableServices(new TRADEServiceConstraints().name("ignoreTentativeAccept").argTypes(Predicate.class));
+
+    for(TRADEServiceInfo tsi: tsis){
       try {
-        if (tsi.call(Boolean.class, goalPred)) {
-          return true;
-        }
+        if(tsi.call(Boolean.class, goalPred)) return true;
       } catch (TRADEException e) {
         log.error("[checkIgnoreTentativeAccept] error calling ignoreTentativeAccept", e);
       }
@@ -2134,17 +2084,17 @@
   //  until other GUI work is more concrete
   protected void notifyUIActiveGoalUpdated(Goal g, GoalStatus status, UpdateType updateType) {
     try {
-      TRADE.getAvailableService(new TRADEServiceConstraints().name("notifyActiveGoalUpdated").argTypes(Goal.class, UpdateType.class, GoalStatus.class)).call(void.class, g, updateType, status);
+      TRADE.getAvailableService(new TRADEServiceConstraints().name("notifyActiveGoalUpdated").argTypes(Goal.class,UpdateType.class,GoalStatus.class)).call(void.class, g, updateType,  status);
     } catch (TRADEException e) {
-      log.debug("[notifyUIActiveGoalUpdated]", e);
+      log.debug("[notifyUIActiveGoalUpdated]",e);
     }
   }
 
   protected void notifyUIPendingGoalUpdated(Goal g, int index, UpdateType updateType) {
     try {
-      TRADE.getAvailableService(new TRADEServiceConstraints().name("notifyPendingGoalUpdated").argTypes(Goal.class, Integer.class, UpdateType.class)).call(void.class, g, index, updateType);
+      TRADE.getAvailableService(new TRADEServiceConstraints().name("notifyPendingGoalUpdated").argTypes(Goal.class,Integer.class,UpdateType.class)).call(void.class, g, index, updateType);
     } catch (TRADEException e) {
-      log.debug("[notifyUIPendingGoalUpdated]", e);
+      log.debug("[notifyUIPendingGoalUpdated]",e);
     }
   }
 
