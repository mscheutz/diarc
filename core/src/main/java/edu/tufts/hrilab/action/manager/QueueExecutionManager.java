--- conflicted
+++ resolved
@@ -225,88 +225,6 @@
   @TRADEService
   @Action
   public void cancelAllActiveGoals() {
-<<<<<<< HEAD
-    synchronized (goalsLock) {
-      for (Symbol agent: agentGoals.keySet()) {
-        Goal g = agentGoals.get(agent);
-        if (g != null && !g.getStatus().isTerminated()) {
-          agentGoals.get(agent).cancel();
-        }
-      }
-    }
-  }
-
-  //Doesn't work
-  //@TRADEService
-  //@Action
-  //public void cancelAllPendingGoals() {
-  //  synchronized (pendingGoalsLock) {
-  //    while (!pendingGoals.isEmpty()) {
-  //      cancelGoalInQueueIndex(0);
-  //    }
-  //  }
-  //}
-
-  //@TRADEService
-  //@Action
-  //public void cancelAllCurrentGoals() {
-  //  synchronized (goalsLock) {
-  //    synchronized (pendingGoalsLock) {
-  //      cancelAllPendingGoals();
-  //      cancelAllActiveGoals();
-  //    }
-  //  }
-  //}
-
-  @TRADEService
-  @Action
-  public List<Predicate> getPendingGoalsPredicates() {
-    List<Predicate> goalPreds = new ArrayList<>();
-    synchronized (pendingGoalsLock) {
-      Iterator<PendingGoal> pendingGoalIterator = pendingGoals.descendingIterator();
-      while (pendingGoalIterator.hasNext()) {
-        PendingGoal pendingGoal = pendingGoalIterator.next();
-        goalPreds.add(pendingGoal.getGoal().getPredicate());
-      }
-    }
-    return goalPreds;
-  }
-
-  @TRADEService
-  @Action
-  public List<Predicate> getSystemGoalPredicates(Symbol actor) {
-    return getSystemGoalPredicatesHelper(getUntypedSymbol(actor), new ArrayList<>());
-  }
-
-  private List<Predicate> getSystemGoalPredicatesHelper(Symbol actor, List<Predicate> goalPreds) {
-    Goal g = agentGoals.get(actor);
-    if (g != null && !g.getStatus().isTerminated()) {
-      goalPreds.add(Factory.createPredicate(g.getStatus().toString(), g.getPredicate()));
-    }
-
-    AgentTeam agentTeam  = agentTeams.get(actor);
-    if (agentTeam != null) {
-      for (Symbol member: agentTeam.getMemberNames()) {
-        goalPreds.addAll(getSystemGoalPredicates(member));
-      }
-    }
-
-    return goalPreds;
-  }
-
-  @TRADEService
-  @Action
-  public Predicate getNextGoalPredicate() {
-    synchronized (pendingGoalsLock) {
-      Iterator<PendingGoal> pendingGoalIterator = pendingGoals.descendingIterator();
-      if (pendingGoalIterator.hasNext()) {
-        return pendingGoalIterator.next().getGoal().getPredicate();
-      } else {
-        //TODO: what to return here?
-        return Factory.createPredicate("none()");
-      }
-    }
-=======
     log.info("[cancelAllActiveGoals] in method");
     synchronized (goalsLock) {
       Set<Goal> goalsToCancel = new HashSet<>();
@@ -322,28 +240,10 @@
       }
     }
     log.trace("[cancelAllActiveGoals] released goalsLock");
->>>>>>> 7ac509b9
-  }
-
-  @TRADEService
-  @Action
-<<<<<<< HEAD
-  public Predicate getNextGoalPredicate(Symbol agent) {
-    agent = getUntypedSymbol(agent);
-    synchronized (pendingGoalsLock) {
-      Iterator<PendingGoal> pendingGoalIterator = pendingGoals.descendingIterator();
-      while (pendingGoalIterator.hasNext()) {
-        PendingGoal pg = pendingGoalIterator.next();
-        if (agent == getUntypedSymbol(pg.getGoal().getActor())) {
-          return pg.getGoal().getPredicate();
-        }
-      }
-    }
-    //TODO: what to return here?
-    return Factory.createPredicate("none()");
-  }
-
-=======
+  }
+
+  @TRADEService
+  @Action
   public void cancelAllPendingGoals() {
     log.info("[cancelAllPendingGoals] in method");
     synchronized (pendingGoalsLock) {
@@ -454,7 +354,6 @@
     return Factory.createPredicate("none()");
   }
 
->>>>>>> 7ac509b9
   //Issue is this would include all dialogue goals and other goals which skipped the queue
   //Would need to track separately if we just wanted top level 'system' goals. They are technically still tracked here
   //  until a new active goal starts for each agent though
