/*
 * Copyright © Thinking Robots, Inc., Tufts University, and others 2024.
 */

package edu.tufts.hrilab.action.gui;

import edu.tufts.hrilab.action.GoalManagerImpl;
import edu.tufts.hrilab.action.execution.ExecutionType;
import edu.tufts.hrilab.action.goal.Goal;
import edu.tufts.hrilab.fol.Factory;
import edu.tufts.hrilab.fol.Symbol;

import javax.swing.*;
import javax.swing.border.TitledBorder;
import java.awt.*;
import java.awt.event.ActionEvent;
import java.awt.event.MouseAdapter;
import java.awt.event.MouseEvent;
import java.util.Map;
import java.util.Set;
import java.util.concurrent.Future;

public class GoalManagerGUI {
    private JTextField submitGoalField;
    private JButton submitGoalButton;
    private JButton goalsButton;
    private JButton databaseButton;
    private JPanel contentPanel;
    private JPanel submitPanel;
    private JPanel gmPanel;
    private JButton fetch_lgButton;
    private JButton ap_caddy;
    private JButton goToPoseButton;
    private JButton assembleButton;
    private JButton savePerfMeasuresButton;
    private JButton submitEstPerfButton;
    private JTextField assessMod;
    private JRadioButton befRB;
    private JRadioButton aftRB;
    private JRadioButton durRB;
    private JRadioButton comRB;
    private JRadioButton staRB;
    private JRadioButton modRB;
    private ButtonGroup phaseBG;
    private ButtonGroup typeBG;
    private JTextField estGoal;
    private JLabel submitGoalLabel;
    private JButton suspendButton;
    private JButton resumeButton;
    private JPanel randomGoalsPanel;
    private JPanel assessGoalPanel;
    private JPanel phasePanel;
    private JPanel assessModPanel;
    private JPanel goalContentPanel;
    private JPanel submitGoalPanel;
    private JButton setStateButton;
    private JTextField setStateTextField;
    private JPanel utilMethods;
    private JTextField fetchObjField;
    private JButton fetchButton;
    private JRadioButton noneRB;
    private JLabel modification;
    private JLabel assessGoalLabel;
    private JTextField suspendGoalField;
    private JTextField resumeGoalField;
    private JTextField setAgentTxtField;
    private JButton setAgentButton;
    private JLabel setAgentLabel;
    private JTextField perfFileNameTxtField;
    private JPanel submitActionPanel;
    private JTextField submitActionField;
    private JButton submitActionButton;
    private JLabel submitActionLabel;
    private static GoalManagerImpl goalManager;
    private String dir;
    private DatabaseViewer dbViewer;
    private GoalsViewer goalsViewer;
    private Map<Goal, Future> goals;
    private JFrame gmGUI;
    //FIXME: better way to handle agents for submitting goals, right now hardcoded to andy for fetch stuff
    private Symbol agent;

    public GoalManagerGUI(GoalManagerImpl gm, String path) {
        goalManager = gm;
        dir = path;
        goalsViewer = new GoalsViewer(gm);
        dbViewer = new DatabaseViewer(gm, path);
        gmGUI = new JFrame("Goal Manager GUI");
        gmGUI.setContentPane(gmPanel);
        gmGUI.setVisible(true);
        gmGUI.pack();
        phaseBG = new ButtonGroup();
        typeBG = new ButtonGroup();
        setupListeners();
        setupRadioButtonGroups();
        agent = Factory.createSymbol("self");
        if (contentPanel.getComponentCount() > 0) {
            contentPanel.remove(0);
        }
        contentPanel.add(dbViewer);
        contentPanel.updateUI();
    }


    public void updateGoals() {
        goalsViewer.updateGoals();
    }

    private void setupRadioButtonGroups() {
        befRB.setActionCommand("before");
        durRB.setActionCommand("during");
        aftRB.setActionCommand("after");
        comRB.setActionCommand("complete");
        staRB.setActionCommand("state");
        modRB.setActionCommand("modify");
        noneRB.setActionCommand("none");
        phaseBG.add(befRB);
        phaseBG.add(durRB);
        phaseBG.add(aftRB);
        typeBG.add(comRB);
        typeBG.add(staRB);
        typeBG.add(modRB);
        typeBG.add(noneRB);
    }

    private void getAgent() {
        if (!setAgentTxtField.getText().isEmpty()) {
            agent = Factory.createSymbol(setAgentTxtField.getText());
        }
    }

    private void setupListeners() {
        databaseButton.addMouseListener(new MouseAdapter() {
            @Override
            public void mouseClicked(MouseEvent mouseEvent) {
                super.mouseClicked(mouseEvent);
                if (contentPanel.getComponentCount() > 0) {
                    contentPanel.remove(0);
                }
                contentPanel.add(dbViewer);
                contentPanel.updateUI();
            }
        });

        goalsButton.addMouseListener(new MouseAdapter() {
            @Override
            public void mouseClicked(MouseEvent mouseEvent) {
                super.mouseClicked(mouseEvent);
                if (contentPanel.getComponentCount() > 0) {
                    contentPanel.remove(0);
                }
                contentPanel.add(goalsViewer);
                contentPanel.updateUI();
            }
        });

        submitGoalButton.addMouseListener(new MouseAdapter() {
            @Override
            public void mouseClicked(MouseEvent mouseEvent) {
                super.mouseClicked(mouseEvent);
                if (!submitGoalField.getText().isEmpty()) {
                    getAgent();
                    goalManager.getExecutionManager().submitGoal(new Goal(agent,
                        Factory.createPredicate(submitGoalField.getText())), ExecutionType.ACT);
                }
            }
        });
        submitGoalField.addActionListener(new AbstractAction() {
            @Override
            public void actionPerformed(ActionEvent actionEvent) {
                if (!submitGoalField.getText().isEmpty()) {
                    getAgent();
                    goalManager.getExecutionManager().submitGoal(new Goal(agent,
                        Factory.createPredicate(submitGoalField.getText())), ExecutionType.ACT);
                }
            }
        });
        submitActionButton.addMouseListener(new MouseAdapter() {
            @Override
            public void mouseClicked(MouseEvent mouseEvent) {
                super.mouseClicked(mouseEvent);
                if (!submitActionField.getText().isEmpty()) {
                    getAgent();
                    goalManager.submitGoal(Factory.createPredicate(submitActionField.getText()));
                }
            }
        });
        submitActionField.addActionListener(new AbstractAction() {
            @Override
            public void actionPerformed(ActionEvent actionEvent) {
                if (!submitActionField.getText().isEmpty()) {
                    getAgent();
                    goalManager.submitGoal(Factory.createPredicate(submitActionField.getText()));
                }
            }
        });
        savePerfMeasuresButton.addMouseListener(new MouseAdapter() {
            @Override
            public void mouseClicked(MouseEvent mouseEvent) {
                super.mouseClicked(mouseEvent);
                if (!perfFileNameTxtField.getText().isEmpty()) {
                    getAgent();
                    String fn = perfFileNameTxtField.getText();
                    goalManager.submitGoal(
                        Factory.createPredicate("savePerformanceMeasures", agent.toString(), fn));
                }
            }
        });
        goToPoseButton.addMouseListener(new MouseAdapter() {
            @Override
            public void mouseClicked(MouseEvent mouseEvent) {
                super.mouseClicked(mouseEvent);
                getAgent();
<<<<<<< HEAD
                executionManager.submitGoal(Factory.createPredicate("goToPose", agent.toString(), "carry"));
=======
                goalManager.submitGoal(Factory.createPredicate("goToPose", agent.toString(), "prepare"));
>>>>>>> 172aca0b
            }
        });
        ap_caddy.addMouseListener(new MouseAdapter() {
            @Override
            public void mouseClicked(MouseEvent mouseEvent) {
                super.mouseClicked(mouseEvent);
                getAgent();
                goalManager.submitGoal(Factory.createPredicate("approach", agent.toString(), "location_0"));
            }
        });
        assembleButton.addMouseListener(new MouseAdapter() {
            @Override
            public void mouseClicked(MouseEvent mouseEvent) {
                super.mouseClicked(mouseEvent);
                getAgent();
                goalManager.submitGoal(Factory.createPredicate("assemble", agent.toString(), "object_0"));
            }
        });
        submitEstPerfButton.addMouseListener(new MouseAdapter() {
            @Override
            public void mouseClicked(MouseEvent mouseEvent) {
                super.mouseClicked(mouseEvent);
                String phase = null;
                if (phaseBG.getSelection() != null) {
                    phase = phaseBG.getSelection().getActionCommand();
                }
                if (phase == null) {
                    return;
                }
                String type = null;
                if (typeBG.getSelection() != null) {
                    type = typeBG.getSelection().getActionCommand();
                }
                String modification;
                if (type == null || type.equals("none")) {
                    modification = Factory.createPredicate("if", "none()").toString();
                } else {
                    modification = Factory.createPredicate("if", Factory.createPredicate(type, assessMod.getText())).toString();
                }
                getAgent();
                goalManager.submitGoal(
                    Factory.createPredicate("estimatePerformanceMeasures",
                        agent.toString(),
                        estGoal.getText(),
                        phase,
                        modification)
                );
            }
        });
        suspendButton.addMouseListener(new MouseAdapter() {
            @Override
            public void mouseClicked(MouseEvent mouseEvent) {
                super.mouseClicked(mouseEvent);
                if (!suspendGoalField.getText().isEmpty()) {
                    getAgent();
                    String goal = suspendGoalField.getText();
                    goalManager.submitGoal(
                        Factory.createPredicate("suspendGoal", agent.toString(), goal));
                }
            }
        });
        resumeButton.addMouseListener(new MouseAdapter() {
            @Override
            public void mouseClicked(MouseEvent mouseEvent) {
                super.mouseClicked(mouseEvent);
                if (!resumeGoalField.getText().isEmpty()) {
                    getAgent();
                    String goal = suspendGoalField.getText();
                    goalManager.submitGoal(
                        Factory.createPredicate("resumeGoal", agent.toString(), goal));
                }
            }
        });
        setStateButton.addMouseListener(new MouseAdapter() {
            @Override
            public void mouseClicked(MouseEvent mouseEvent) {
                super.mouseClicked(mouseEvent);
                if (!setStateTextField.getText().isEmpty()) {
                    getAgent();
                    goalManager.submitGoal(
                        Factory.createPredicate("setState", agent.toString(), setStateTextField.getText()));
                }
            }
        });
        fetchButton.addMouseListener(new MouseAdapter() {
            @Override
            public void mouseClicked(MouseEvent mouseEvent) {
                super.mouseClicked(mouseEvent);
                if (!fetchObjField.getText().isEmpty()) {
                    getAgent();
                    String obj = fetchObjField.getText();
                    goalManager.submitGoal(
                        Factory.createPredicate("fetch", agent.toString(), "object_" + obj, "location_" + obj));
                }
            }
        });
        fetchObjField.addActionListener(new AbstractAction() {
            @Override
            public void actionPerformed(ActionEvent actionEvent) {
                if (!fetchObjField.getText().isEmpty()) {
                    getAgent();
                    String obj = fetchObjField.getText();
                    goalManager.submitGoal(
                        Factory.createPredicate("fetch", agent.toString(), "object_" + obj, "location_" + obj));
                }
            }
        });
        setAgentTxtField.addActionListener(new AbstractAction() {
            @Override
            public void actionPerformed(ActionEvent actionEvent) {
                if (!setAgentTxtField.getText().isEmpty()) {
                    agent = Factory.createSymbol(setAgentTxtField.getText());
                }
            }
        });
    }

    {
// GUI initializer generated by IntelliJ IDEA GUI Designer
// >>> IMPORTANT!! <<<
// DO NOT EDIT OR ADD ANY CODE HERE!
        $$$setupUI$$$();
    }

    /**
     * Method generated by IntelliJ IDEA GUI Designer
     * >>> IMPORTANT!! <<<
     * DO NOT edit this method OR call it in your code!
     *
     * @noinspection ALL
     */
    private void $$$setupUI$$$() {
        gmPanel = new JPanel();
        gmPanel.setLayout(new BorderLayout(0, 0));
        gmPanel.setMaximumSize(new Dimension(1920, 1080));
        gmPanel.setMinimumSize(new Dimension(800, 800));
        gmPanel.setPreferredSize(new Dimension(800, 800));
        final JPanel panel1 = new JPanel();
        panel1.setLayout(new GridBagLayout());
        gmPanel.add(panel1, BorderLayout.CENTER);
        final JToolBar toolBar1 = new JToolBar();
        toolBar1.setAlignmentX(0.0f);
        toolBar1.setAlignmentY(0.0f);
        toolBar1.setBorderPainted(true);
        toolBar1.setFloatable(false);
        toolBar1.setMaximumSize(new Dimension(800, 30));
        toolBar1.setMinimumSize(new Dimension(800, 30));
        toolBar1.setPreferredSize(new Dimension(800, 30));
        GridBagConstraints gbc;
        gbc = new GridBagConstraints();
        gbc.gridx = 0;
        gbc.gridy = 0;
        gbc.weightx = 1.0;
        gbc.weighty = 0.1;
        gbc.fill = GridBagConstraints.BOTH;
        panel1.add(toolBar1, gbc);
        goalsButton = new JButton();
        goalsButton.setHorizontalAlignment(0);
        goalsButton.setHorizontalTextPosition(0);
        goalsButton.setText("Goals");
        toolBar1.add(goalsButton);
        databaseButton = new JButton();
        databaseButton.setText("Database");
        toolBar1.add(databaseButton);
        contentPanel = new JPanel();
        contentPanel.setLayout(new BorderLayout(0, 0));
        contentPanel.setMaximumSize(new Dimension(1000, 1000));
        contentPanel.setMinimumSize(new Dimension(800, 700));
        contentPanel.setPreferredSize(new Dimension(800, 700));
        gbc = new GridBagConstraints();
        gbc.gridx = 0;
        gbc.gridy = 1;
        gbc.weightx = 1.0;
        gbc.weighty = 4.0;
        gbc.fill = GridBagConstraints.BOTH;
        panel1.add(contentPanel, gbc);
        submitPanel = new JPanel();
        submitPanel.setLayout(new GridBagLayout());
        submitPanel.setMinimumSize(new Dimension(800, 300));
        submitPanel.setPreferredSize(new Dimension(800, 300));
        gbc = new GridBagConstraints();
        gbc.gridx = 0;
        gbc.gridy = 2;
        gbc.fill = GridBagConstraints.BOTH;
        panel1.add(submitPanel, gbc);
        submitActionPanel = new JPanel();
        submitActionPanel.setLayout(new GridBagLayout());
        gbc = new GridBagConstraints();
        gbc.gridx = 0;
        gbc.gridy = 0;
        gbc.weighty = 0.05;
        gbc.fill = GridBagConstraints.BOTH;
        submitPanel.add(submitActionPanel, gbc);
        submitActionField = new JTextField();
        gbc = new GridBagConstraints();
        gbc.gridx = 1;
        gbc.gridy = 0;
        gbc.weightx = 0.8;
        gbc.anchor = GridBagConstraints.WEST;
        gbc.fill = GridBagConstraints.HORIZONTAL;
        submitActionPanel.add(submitActionField, gbc);
        submitActionButton = new JButton();
        submitActionButton.setText("Submit Action");
        gbc = new GridBagConstraints();
        gbc.gridx = 2;
        gbc.gridy = 0;
        gbc.weightx = 0.01;
        gbc.fill = GridBagConstraints.HORIZONTAL;
        submitActionPanel.add(submitActionButton, gbc);
        submitActionLabel = new JLabel();
        submitActionLabel.setHorizontalAlignment(0);
        submitActionLabel.setText("Submit Action");
        gbc = new GridBagConstraints();
        gbc.gridx = 0;
        gbc.gridy = 0;
        gbc.weightx = 0.1;
        gbc.fill = GridBagConstraints.BOTH;
        submitActionPanel.add(submitActionLabel, gbc);
        submitGoalPanel = new JPanel();
        submitGoalPanel.setLayout(new GridBagLayout());
        gbc = new GridBagConstraints();
        gbc.gridx = 0;
        gbc.gridy = 1;
        gbc.weighty = 1.0;
        gbc.fill = GridBagConstraints.BOTH;
        submitPanel.add(submitGoalPanel, gbc);
        submitGoalPanel.setBorder(BorderFactory.createTitledBorder(BorderFactory.createRaisedBevelBorder(), null, TitledBorder.DEFAULT_JUSTIFICATION, TitledBorder.DEFAULT_POSITION, null, null));
        submitGoalField = new JTextField();
        submitGoalField.setColumns(50);
        submitGoalField.setMinimumSize(new Dimension(0, 40));
        submitGoalField.setName("submit");
        submitGoalField.setPreferredSize(new Dimension(556, 40));
        gbc = new GridBagConstraints();
        gbc.gridx = 3;
        gbc.gridy = 0;
        gbc.weightx = 3.0;
        gbc.weighty = 1.0;
        gbc.anchor = GridBagConstraints.WEST;
        gbc.fill = GridBagConstraints.HORIZONTAL;
        submitGoalPanel.add(submitGoalField, gbc);
        submitGoalButton = new JButton();
        submitGoalButton.setMinimumSize(new Dimension(100, 40));
        submitGoalButton.setPreferredSize(new Dimension(100, 40));
        submitGoalButton.setText("Submit Goal");
        gbc = new GridBagConstraints();
        gbc.gridx = 4;
        gbc.gridy = 0;
        gbc.weightx = 0.25;
        gbc.weighty = 1.0;
        gbc.fill = GridBagConstraints.HORIZONTAL;
        submitGoalPanel.add(submitGoalButton, gbc);
        setAgentLabel = new JLabel();
        setAgentLabel.setHorizontalAlignment(0);
        setAgentLabel.setHorizontalTextPosition(0);
        setAgentLabel.setMaximumSize(new Dimension(10, 18));
        setAgentLabel.setMinimumSize(new Dimension(10, 40));
        setAgentLabel.setPreferredSize(new Dimension(10, 40));
        setAgentLabel.setText("Agent");
        gbc = new GridBagConstraints();
        gbc.gridx = 0;
        gbc.gridy = 0;
        gbc.weightx = 1.0;
        gbc.weighty = 1.0;
        gbc.fill = GridBagConstraints.HORIZONTAL;
        submitGoalPanel.add(setAgentLabel, gbc);
        setAgentTxtField = new JTextField();
        setAgentTxtField.setColumns(50);
        setAgentTxtField.setMinimumSize(new Dimension(50, 40));
        setAgentTxtField.setPreferredSize(new Dimension(556, 30));
        setAgentTxtField.setText("self");
        setAgentTxtField.setToolTipText("set the agent for goal submission.");
        gbc = new GridBagConstraints();
        gbc.gridx = 1;
        gbc.gridy = 0;
        gbc.weightx = 1.0;
        gbc.weighty = 1.0;
        gbc.anchor = GridBagConstraints.WEST;
        gbc.fill = GridBagConstraints.HORIZONTAL;
        submitGoalPanel.add(setAgentTxtField, gbc);
        submitGoalLabel = new JLabel();
        submitGoalLabel.setHorizontalAlignment(0);
        submitGoalLabel.setHorizontalTextPosition(0);
        submitGoalLabel.setMaximumSize(new Dimension(10, 18));
        submitGoalLabel.setMinimumSize(new Dimension(10, 40));
        submitGoalLabel.setText("Goal");
        gbc = new GridBagConstraints();
        gbc.gridx = 2;
        gbc.gridy = 0;
        gbc.weightx = 1.0;
        gbc.weighty = 1.0;
        gbc.fill = GridBagConstraints.HORIZONTAL;
        submitGoalPanel.add(submitGoalLabel, gbc);
        assessGoalPanel = new JPanel();
        assessGoalPanel.setLayout(new GridBagLayout());
        gbc = new GridBagConstraints();
        gbc.gridx = 0;
        gbc.gridy = 2;
        gbc.weightx = 1.0;
        gbc.weighty = 1.0;
        gbc.fill = GridBagConstraints.BOTH;
        submitPanel.add(assessGoalPanel, gbc);
        assessGoalPanel.setBorder(BorderFactory.createTitledBorder(BorderFactory.createRaisedBevelBorder(), null, TitledBorder.DEFAULT_JUSTIFICATION, TitledBorder.DEFAULT_POSITION, null, null));
        final JLabel label1 = new JLabel();
        label1.setHorizontalAlignment(0);
        label1.setHorizontalTextPosition(0);
        label1.setText("Estimate Performance");
        label1.setVerticalTextPosition(3);
        gbc = new GridBagConstraints();
        gbc.gridx = 0;
        gbc.gridy = 0;
        gbc.gridwidth = 2;
        assessGoalPanel.add(label1, gbc);
        goalContentPanel = new JPanel();
        goalContentPanel.setLayout(new GridBagLayout());
        gbc = new GridBagConstraints();
        gbc.gridx = 0;
        gbc.gridy = 1;
        gbc.weightx = 1.0;
        gbc.weighty = 1.0;
        gbc.fill = GridBagConstraints.BOTH;
        assessGoalPanel.add(goalContentPanel, gbc);
        phasePanel = new JPanel();
        phasePanel.setLayout(new GridBagLayout());
        gbc = new GridBagConstraints();
        gbc.gridx = 1;
        gbc.gridy = 0;
        gbc.gridheight = 5;
        gbc.fill = GridBagConstraints.HORIZONTAL;
        goalContentPanel.add(phasePanel, gbc);
        befRB = new JRadioButton();
        befRB.setHorizontalAlignment(10);
        befRB.setHorizontalTextPosition(11);
        befRB.setText("before");
        gbc = new GridBagConstraints();
        gbc.gridx = 0;
        gbc.gridy = 0;
        gbc.fill = GridBagConstraints.HORIZONTAL;
        phasePanel.add(befRB, gbc);
        durRB = new JRadioButton();
        durRB.setText("during");
        gbc = new GridBagConstraints();
        gbc.gridx = 0;
        gbc.gridy = 1;
        gbc.anchor = GridBagConstraints.WEST;
        phasePanel.add(durRB, gbc);
        aftRB = new JRadioButton();
        aftRB.setText("after");
        gbc = new GridBagConstraints();
        gbc.gridx = 0;
        gbc.gridy = 2;
        gbc.anchor = GridBagConstraints.WEST;
        phasePanel.add(aftRB, gbc);
        assessMod = new JTextField();
        assessMod.setToolTipText("assessment modification");
        gbc = new GridBagConstraints();
        gbc.gridx = 3;
        gbc.gridy = 2;
        gbc.gridheight = 3;
        gbc.weightx = 2.0;
        gbc.fill = GridBagConstraints.HORIZONTAL;
        goalContentPanel.add(assessMod, gbc);
        assessModPanel = new JPanel();
        assessModPanel.setLayout(new GridBagLayout());
        gbc = new GridBagConstraints();
        gbc.gridx = 2;
        gbc.gridy = 0;
        gbc.gridheight = 5;
        gbc.fill = GridBagConstraints.HORIZONTAL;
        goalContentPanel.add(assessModPanel, gbc);
        comRB = new JRadioButton();
        comRB.setText("complete");
        gbc = new GridBagConstraints();
        gbc.gridx = 0;
        gbc.gridy = 0;
        gbc.anchor = GridBagConstraints.WEST;
        assessModPanel.add(comRB, gbc);
        staRB = new JRadioButton();
        staRB.setText("state");
        gbc = new GridBagConstraints();
        gbc.gridx = 0;
        gbc.gridy = 1;
        gbc.anchor = GridBagConstraints.WEST;
        assessModPanel.add(staRB, gbc);
        modRB = new JRadioButton();
        modRB.setText("modify");
        gbc = new GridBagConstraints();
        gbc.gridx = 0;
        gbc.gridy = 2;
        gbc.anchor = GridBagConstraints.WEST;
        assessModPanel.add(modRB, gbc);
        noneRB = new JRadioButton();
        noneRB.setText("none");
        gbc = new GridBagConstraints();
        gbc.gridx = 0;
        gbc.gridy = 3;
        gbc.anchor = GridBagConstraints.WEST;
        assessModPanel.add(noneRB, gbc);
        estGoal = new JTextField();
        estGoal.setColumns(0);
        estGoal.setHorizontalAlignment(10);
        estGoal.setToolTipText("goal to assess");
        gbc = new GridBagConstraints();
        gbc.gridx = 0;
        gbc.gridy = 1;
        gbc.gridheight = 4;
        gbc.weightx = 2.0;
        gbc.fill = GridBagConstraints.HORIZONTAL;
        goalContentPanel.add(estGoal, gbc);
        modification = new JLabel();
        modification.setMaximumSize(new Dimension(100, 20));
        modification.setMinimumSize(new Dimension(100, 20));
        modification.setPreferredSize(new Dimension(100, 20));
        modification.setText("assess mod");
        gbc = new GridBagConstraints();
        gbc.gridx = 3;
        gbc.gridy = 0;
        gbc.gridheight = 2;
        goalContentPanel.add(modification, gbc);
        assessGoalLabel = new JLabel();
        assessGoalLabel.setMaximumSize(new Dimension(50, 20));
        assessGoalLabel.setMinimumSize(new Dimension(50, 20));
        assessGoalLabel.setPreferredSize(new Dimension(50, 20));
        assessGoalLabel.setText("goal");
        gbc = new GridBagConstraints();
        gbc.gridx = 0;
        gbc.gridy = 0;
        goalContentPanel.add(assessGoalLabel, gbc);
        submitEstPerfButton = new JButton();
        submitEstPerfButton.setText("Submit");
        gbc = new GridBagConstraints();
        gbc.gridx = 1;
        gbc.gridy = 1;
        gbc.weighty = 1.0;
        gbc.fill = GridBagConstraints.HORIZONTAL;
        assessGoalPanel.add(submitEstPerfButton, gbc);
        utilMethods = new JPanel();
        utilMethods.setLayout(new GridBagLayout());
        gbc = new GridBagConstraints();
        gbc.gridx = 0;
        gbc.gridy = 3;
        gbc.weighty = 1.0;
        gbc.fill = GridBagConstraints.BOTH;
        submitPanel.add(utilMethods, gbc);
        utilMethods.setBorder(BorderFactory.createTitledBorder(BorderFactory.createRaisedBevelBorder(), null, TitledBorder.DEFAULT_JUSTIFICATION, TitledBorder.DEFAULT_POSITION, null, null));
        setStateButton = new JButton();
        setStateButton.setText("setState");
        gbc = new GridBagConstraints();
        gbc.gridx = 0;
        gbc.gridy = 1;
        gbc.weightx = 1.0;
        gbc.fill = GridBagConstraints.HORIZONTAL;
        utilMethods.add(setStateButton, gbc);
        setStateTextField = new JTextField();
        setStateTextField.setColumns(25);
        setStateTextField.setToolTipText("state to hold");
        gbc = new GridBagConstraints();
        gbc.gridx = 1;
        gbc.gridy = 1;
        gbc.weightx = 4.0;
        gbc.weighty = 1.0;
        gbc.anchor = GridBagConstraints.WEST;
        gbc.fill = GridBagConstraints.HORIZONTAL;
        utilMethods.add(setStateTextField, gbc);
        savePerfMeasuresButton = new JButton();
        savePerfMeasuresButton.setText("savePerfMeasures");
        gbc = new GridBagConstraints();
        gbc.gridx = 2;
        gbc.gridy = 1;
        gbc.weightx = 1.0;
        gbc.weighty = 1.0;
        gbc.fill = GridBagConstraints.HORIZONTAL;
        utilMethods.add(savePerfMeasuresButton, gbc);
        perfFileNameTxtField = new JTextField();
        perfFileNameTxtField.setColumns(25);
        perfFileNameTxtField.setText("");
        gbc = new GridBagConstraints();
        gbc.gridx = 3;
        gbc.gridy = 1;
        gbc.weightx = 4.0;
        gbc.anchor = GridBagConstraints.WEST;
        gbc.fill = GridBagConstraints.HORIZONTAL;
        utilMethods.add(perfFileNameTxtField, gbc);
        suspendButton = new JButton();
        suspendButton.setText("suspendGoal");
        gbc = new GridBagConstraints();
        gbc.gridx = 0;
        gbc.gridy = 0;
        gbc.weightx = 1.0;
        gbc.weighty = 1.0;
        gbc.fill = GridBagConstraints.HORIZONTAL;
        utilMethods.add(suspendButton, gbc);
        suspendGoalField = new JTextField();
        suspendGoalField.setColumns(25);
        gbc = new GridBagConstraints();
        gbc.gridx = 1;
        gbc.gridy = 0;
        gbc.weightx = 4.0;
        gbc.weighty = 1.0;
        gbc.anchor = GridBagConstraints.WEST;
        gbc.fill = GridBagConstraints.HORIZONTAL;
        utilMethods.add(suspendGoalField, gbc);
        resumeButton = new JButton();
        resumeButton.setText("resumeGoal");
        gbc = new GridBagConstraints();
        gbc.gridx = 2;
        gbc.gridy = 0;
        gbc.weightx = 1.0;
        gbc.weighty = 1.0;
        gbc.fill = GridBagConstraints.HORIZONTAL;
        utilMethods.add(resumeButton, gbc);
        resumeGoalField = new JTextField();
        resumeGoalField.setColumns(25);
        gbc = new GridBagConstraints();
        gbc.gridx = 3;
        gbc.gridy = 0;
        gbc.weightx = 4.0;
        gbc.weighty = 1.0;
        gbc.anchor = GridBagConstraints.WEST;
        gbc.fill = GridBagConstraints.HORIZONTAL;
        utilMethods.add(resumeGoalField, gbc);
        randomGoalsPanel = new JPanel();
        randomGoalsPanel.setLayout(new GridBagLayout());
        randomGoalsPanel.setEnabled(false);
        gbc = new GridBagConstraints();
        gbc.gridx = 0;
        gbc.gridy = 4;
        gbc.weightx = 1.0;
        gbc.weighty = 0.5;
        gbc.fill = GridBagConstraints.BOTH;
        submitPanel.add(randomGoalsPanel, gbc);
        fetchObjField = new JTextField();
        fetchObjField.setColumns(25);
        fetchObjField.setText("");
        fetchObjField.setToolTipText("Object to fetch");
        gbc = new GridBagConstraints();
        gbc.gridx = 1;
        gbc.gridy = 0;
        gbc.weightx = 3.0;
        gbc.weighty = 1.0;
        gbc.anchor = GridBagConstraints.WEST;
        gbc.fill = GridBagConstraints.HORIZONTAL;
        randomGoalsPanel.add(fetchObjField, gbc);
        fetchButton = new JButton();
        fetchButton.setText("fetch");
        gbc = new GridBagConstraints();
        gbc.gridx = 0;
        gbc.gridy = 0;
        gbc.weightx = 2.0;
        gbc.weighty = 1.0;
        gbc.fill = GridBagConstraints.HORIZONTAL;
        randomGoalsPanel.add(fetchButton, gbc);
        goToPoseButton = new JButton();
        goToPoseButton.setText("goToPose");
        gbc = new GridBagConstraints();
        gbc.gridx = 2;
        gbc.gridy = 0;
        gbc.weightx = 1.0;
        gbc.weighty = 1.0;
        gbc.fill = GridBagConstraints.HORIZONTAL;
        randomGoalsPanel.add(goToPoseButton, gbc);
        assembleButton = new JButton();
        assembleButton.setText("assemble");
        gbc = new GridBagConstraints();
        gbc.gridx = 3;
        gbc.gridy = 0;
        gbc.weightx = 1.0;
        gbc.weighty = 1.0;
        gbc.fill = GridBagConstraints.HORIZONTAL;
        randomGoalsPanel.add(assembleButton, gbc);
        ap_caddy = new JButton();
        ap_caddy.setText("approach caddy");
        gbc = new GridBagConstraints();
        gbc.gridx = 4;
        gbc.gridy = 0;
        gbc.weightx = 1.0;
        gbc.weighty = 1.0;
        gbc.fill = GridBagConstraints.HORIZONTAL;
        randomGoalsPanel.add(ap_caddy, gbc);
    }

    public JComponent $$$getRootComponent$$$() {
        return gmPanel;
    }

    private void createUIComponents() {
        // TODO: place custom component creation code here
    }
}<|MERGE_RESOLUTION|>--- conflicted
+++ resolved
@@ -161,7 +161,7 @@
                 if (!submitGoalField.getText().isEmpty()) {
                     getAgent();
                     goalManager.getExecutionManager().submitGoal(new Goal(agent,
-                        Factory.createPredicate(submitGoalField.getText())), ExecutionType.ACT);
+                            Factory.createPredicate(submitGoalField.getText())), ExecutionType.ACT);
                 }
             }
         });
@@ -171,7 +171,7 @@
                 if (!submitGoalField.getText().isEmpty()) {
                     getAgent();
                     goalManager.getExecutionManager().submitGoal(new Goal(agent,
-                        Factory.createPredicate(submitGoalField.getText())), ExecutionType.ACT);
+                            Factory.createPredicate(submitGoalField.getText())), ExecutionType.ACT);
                 }
             }
         });
@@ -202,7 +202,7 @@
                     getAgent();
                     String fn = perfFileNameTxtField.getText();
                     goalManager.submitGoal(
-                        Factory.createPredicate("savePerformanceMeasures", agent.toString(), fn));
+                            Factory.createPredicate("savePerformanceMeasures", agent.toString(), fn));
                 }
             }
         });
@@ -211,11 +211,7 @@
             public void mouseClicked(MouseEvent mouseEvent) {
                 super.mouseClicked(mouseEvent);
                 getAgent();
-<<<<<<< HEAD
-                executionManager.submitGoal(Factory.createPredicate("goToPose", agent.toString(), "carry"));
-=======
                 goalManager.submitGoal(Factory.createPredicate("goToPose", agent.toString(), "prepare"));
->>>>>>> 172aca0b
             }
         });
         ap_caddy.addMouseListener(new MouseAdapter() {
@@ -257,11 +253,11 @@
                 }
                 getAgent();
                 goalManager.submitGoal(
-                    Factory.createPredicate("estimatePerformanceMeasures",
-                        agent.toString(),
-                        estGoal.getText(),
-                        phase,
-                        modification)
+                        Factory.createPredicate("estimatePerformanceMeasures",
+                                agent.toString(),
+                                estGoal.getText(),
+                                phase,
+                                modification)
                 );
             }
         });
@@ -273,7 +269,7 @@
                     getAgent();
                     String goal = suspendGoalField.getText();
                     goalManager.submitGoal(
-                        Factory.createPredicate("suspendGoal", agent.toString(), goal));
+                            Factory.createPredicate("suspendGoal", agent.toString(), goal));
                 }
             }
         });
@@ -285,7 +281,7 @@
                     getAgent();
                     String goal = suspendGoalField.getText();
                     goalManager.submitGoal(
-                        Factory.createPredicate("resumeGoal", agent.toString(), goal));
+                            Factory.createPredicate("resumeGoal", agent.toString(), goal));
                 }
             }
         });
@@ -296,7 +292,7 @@
                 if (!setStateTextField.getText().isEmpty()) {
                     getAgent();
                     goalManager.submitGoal(
-                        Factory.createPredicate("setState", agent.toString(), setStateTextField.getText()));
+                            Factory.createPredicate("setState", agent.toString(), setStateTextField.getText()));
                 }
             }
         });
@@ -308,7 +304,7 @@
                     getAgent();
                     String obj = fetchObjField.getText();
                     goalManager.submitGoal(
-                        Factory.createPredicate("fetch", agent.toString(), "object_" + obj, "location_" + obj));
+                            Factory.createPredicate("fetch", agent.toString(), "object_" + obj, "location_" + obj));
                 }
             }
         });
@@ -319,7 +315,7 @@
                     getAgent();
                     String obj = fetchObjField.getText();
                     goalManager.submitGoal(
-                        Factory.createPredicate("fetch", agent.toString(), "object_" + obj, "location_" + obj));
+                            Factory.createPredicate("fetch", agent.toString(), "object_" + obj, "location_" + obj));
                 }
             }
         });
