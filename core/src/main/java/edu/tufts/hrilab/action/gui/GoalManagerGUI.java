--- conflicted
+++ resolved
@@ -80,19 +80,11 @@
     //FIXME: better way to handle agents for submitting goals, right now hardcoded to andy for fetch stuff
     private Symbol agent;
 
-<<<<<<< HEAD
-    public GoalManagerGUI(GoalManagerImpl gm, String path, Map<Goal, Future> goals, Set<Goal> pastGoals) {
+    public GoalManagerGUI(GoalManagerImpl gm, String path) {
         goalManager = gm;
         dir = path;
-        goalsViewer = new GoalsViewer(gm, goals, pastGoals);
+        goalsViewer = new GoalsViewer(gm);
         dbViewer = new DatabaseViewer(gm, path);
-=======
-    public GoalManagerGUI(ExecutionManager em, String path) {
-        executionManager = em;
-        dir = path;
-        goalsViewer = new GoalsViewer(em);
-        dbViewer = new DatabaseViewer(em, path);
->>>>>>> f70baeb5
         gmGUI = new JFrame("Goal Manager GUI");
         gmGUI.setContentPane(gmPanel);
         gmGUI.setVisible(true);
