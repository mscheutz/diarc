/*
 * Copyright © Thinking Robots, Inc., Tufts University, and others 2024.
 */

package edu.tufts.hrilab.slug.parsing.hybrid;

import ai.thinkingrobots.trade.TRADEService;
import edu.tufts.hrilab.action.annotations.Action;
import edu.tufts.hrilab.diarc.DiarcComponent;
import edu.tufts.hrilab.interfaces.NLUInterface;
import edu.tufts.hrilab.slug.common.Utterance;
import edu.tufts.hrilab.slug.common.UtteranceType;
import edu.tufts.hrilab.slug.parsing.cache.CachedParserComponent;
import edu.tufts.hrilab.slug.parsing.llm.LLMParserComponent;
import edu.tufts.hrilab.slug.parsing.patternMatching.PatternMatchingParser;
import edu.tufts.hrilab.slug.parsing.tldl.TLDLParserComponent;
import edu.tufts.hrilab.util.resource.Resources;
import org.apache.commons.cli.CommandLine;
import org.apache.commons.cli.Option;

import java.util.ArrayList;
import java.util.Arrays;
import java.util.List;
import java.util.concurrent.ExecutionException;
import java.util.concurrent.ExecutorService;
import java.util.concurrent.Executors;
import java.util.concurrent.Future;

public class HybridParserComponent extends DiarcComponent implements NLUInterface {

<<<<<<< HEAD
  private boolean useLLM = false;
  private NLUInterface llmParser;
  private boolean useTLDL = false;
  private NLUInterface tldlParser;
  private boolean usePMP = false;
  private NLUInterface patternMatchingParser;
  private boolean useCache = false;
  private CachedParserComponent cacheParser;

  private String endpoint = "http://localhost:8000/parse/";
  private List<String> tldlDictionaries = new ArrayList<>();
  private boolean tldlUpdateAddressee = true;
=======
  private boolean useLLM=false;
  private NLUInterface llmParser;
  private boolean useTLDL=false;
  private NLUInterface tldlParser;
  private boolean usePMP=false;
  private NLUInterface patternMatchingParser;
  private boolean useCache=false;
  private CachedParserComponent cacheParser;

  private String endpoint = "http://localhost:8000/parse/";
  private List<String> tldlDictionaries =new ArrayList<>();
>>>>>>> 7ac509b9
  private String cacheName = null;
  private String[] cacheLoads = null;
  private String cachePersist = null;
  private String llm = null;
  private String prompt = null;

  private boolean confirmation = true;

  private ExecutorService executor = Executors.newCachedThreadPool();

  @Override
  protected List<Option> additionalUsageInfo() {
    List<Option> options = new ArrayList<>();
    options.add(Option.builder("tldl").hasArgs().required().argName("file").desc("load tldl dictionary from file(s)").build());
    options.add(Option.builder("llm").hasArg().argName("string").desc("Name of TRADE Service to call in LLMParserComponent.parseUtterance()").build());
    options.add(Option.builder("prompt").hasArg().argName("string").desc("Prompt to use with LLM parser").build());
    options.add(Option.builder("endpoint").hasArg().argName("string").desc("Endpoint for LLMParserComponent").build());
    options.add(Option.builder("cacheLoad").hasArgs().argName("file").desc("Load cached database from file, can have multiple").build());
    options.add(Option.builder("cacheName").hasArg().argName("string").desc("Name of cache").build());
    options.add(Option.builder("cachePersist").hasArg().argName("file").desc("Persist cache in on users computer").build());
<<<<<<< HEAD
    options.add(Option.builder("noConfirmation").argName("boolean").desc("Ask human to confirm LLM parser response for cache").build());
    options.add(Option.builder("patternMatching").desc("use pattern matching parser").build());
    options.add(Option.builder("tldlNoUpdateAddressee").desc("TLDL: do not update addressee after direct address").build());
=======
    options.add(Option.builder("patternMatching").desc("use pattern matching parser").build());
>>>>>>> 7ac509b9
    return options;
  }

  @Override
  protected void parseArgs(CommandLine cmdLine) {
    if (cmdLine.hasOption("tldl")) {
<<<<<<< HEAD
      useTLDL = true;
      Arrays.stream(cmdLine.getOptionValues("tldl"))
              .filter(dict -> !dict.isEmpty())
              .forEach(dict -> tldlDictionaries.add("-dict " + dict));
    }
    if (cmdLine.hasOption("tldlNoUpdateAddressee")) {
      tldlUpdateAddressee = false;
    }
    if (cmdLine.hasOption("llm")) {
      useLLM = true;
=======
      useTLDL=true;
        Arrays.stream(cmdLine.getOptionValues("tldl")).filter(dict -> !dict.isEmpty())
              .forEach(dict -> tldlDictionaries.add("-dict "+dict));
    }
    if (cmdLine.hasOption("llm")) {
      useLLM=true;
>>>>>>> 7ac509b9
      llm = cmdLine.getOptionValue("llm");
    }
    if (cmdLine.hasOption("prompt")) {
      prompt = cmdLine.getOptionValue("prompt");
    }
    if (cmdLine.hasOption("endpoint")) {
      endpoint = cmdLine.getOptionValue("endpoint");
    }
    if (cmdLine.hasOption("cacheName")) {
<<<<<<< HEAD
      useCache = true;
=======
      useCache=true;
>>>>>>> 7ac509b9
      cacheName = cmdLine.getOptionValue("cacheName");
    }
    if (cmdLine.hasOption("cacheLoad")) {
      cacheLoads = cmdLine.getOptionValues("cacheLoad");
    }
    if (cmdLine.hasOption("cachePersist")) {
      cachePersist = cmdLine.getOptionValue("cachePersist");
    }
<<<<<<< HEAD
    if (cmdLine.hasOption("noConfirmation")) {
      confirmation = false;
    }
=======
>>>>>>> 7ac509b9
    if (cmdLine.hasOption("patternMatching")) {
      usePMP = true;
    }
  }

  @Override
  public void init() {
<<<<<<< HEAD
    // init LLMParserComponent
    if (useLLM) {
      String llmArgs = "-endpoint " + endpoint;
      if (llm != null) {
        llmArgs += " -service " + llm;
      }
      if (prompt != null) {
        llmArgs += " -prompt " + prompt;
      }
      llmParser = createInstance(LLMParserComponent.class, llmArgs, false);
=======
    String llmArgs = "-endpoint " + endpoint;
    //TODO:brad: do we still need noUpdateAddressee? make an cli arg for it
    String tldlArgs = String.join(" ",tldlDictionaries)+" -noUpdateAddressee";
    String cacheArgs = "";
    if (llm != null) {
      llmArgs += " -service " + llm;
>>>>>>> 7ac509b9
    }

    // init TLDLParserComponent
    if (useTLDL) {
      String tldlArgs = String.join(" ", tldlDictionaries);
      if (!tldlUpdateAddressee) {
        tldlArgs += " -noUpdateAddressee";
      }
      tldlParser = createInstance(TLDLParserComponent.class, tldlArgs, false);
    }

    // init PatternMatchingParser
    if (usePMP) {
      patternMatchingParser = createInstance(PatternMatchingParser.class, "", false);
    }

    // init CachedParserComponent
    if (useCache) {
      String cacheArgs = "";
      if (cacheName != null) {
        cacheArgs += " -name " + cacheName;
      }
      if (cacheLoads != null) {
        for (String cacheLoad : cacheLoads) {
          cacheArgs += " -load " + cacheLoad;
        }
      }
      if (cachePersist != null) {
        cacheArgs += " -persist " + cachePersist;
      }
      cacheParser = createInstance(CachedParserComponent.class, cacheArgs, false);
    }
<<<<<<< HEAD
=======
    if (cachePersist != null) {
      cacheArgs += " -persist " + cachePersist;
    }
    if(useLLM) {
      llmParser = createInstance(LLMParserComponent.class, llmArgs, false);
    }
    if(useTLDL) {
      tldlParser = createInstance(TLDLParserComponent.class, tldlArgs, false);
    }
    if(usePMP) {
      patternMatchingParser = createInstance(PatternMatchingParser.class, "", false);
    }
    if(useCache) {
      cacheParser = createInstance(CachedParserComponent.class, cacheArgs, false);
    }
>>>>>>> 7ac509b9
  }

  /**
   * Parses the incoming Utterance by delegating to multiple parsers asynchronously and returning the result.
   * Checks the cache first and returns if semantics are present.
   * Parses using TLDL second and returns if semantics are present and parse is not UNKNOWN.
   * Tries the LLMParser last and, if valid uses it and caches it.
   *
   * @param incoming The incoming Utterance to parse.
   * @return The parsed Utterance.
   */
  @Override
  public Utterance parseUtterance(Utterance incoming) {

<<<<<<< HEAD
    Future<Utterance> llmFuture = null;
    Future<Utterance> tldlFuture = null;
    Future<Utterance> cachedFuture = null;
    Future<Utterance> pmpFuture = null;

    if (useLLM) {
      llmFuture = executor.submit(() -> llmParser.parseUtterance(incoming));
    }
    if (useTLDL) {
      tldlFuture = executor.submit(() -> tldlParser.parseUtterance(incoming));
    }
    if (useCache) {
      cachedFuture = executor.submit(() -> cacheParser.parseUtterance(incoming));
    }
    if (usePMP) {
      pmpFuture = executor.submit(() -> patternMatchingParser.parseUtterance(incoming));
=======
    Future<Utterance> llmFuture=null;
    Future<Utterance> tldlFuture=null;
    Future<Utterance> cachedFuture=null;
    Future<Utterance> pmpFuture=null;

    if(useLLM) {
      llmFuture = executor.submit(() -> llmParser.parseUtterance(incoming));
    }
    if(useTLDL) {
      tldlFuture = executor.submit(() -> tldlParser.parseUtterance(incoming));
    }
    if(useCache) {
      cachedFuture = executor.submit(() -> cacheParser.parseUtterance(incoming));
    }
    if(usePMP){
       pmpFuture = executor.submit(() -> patternMatchingParser.parseUtterance(incoming));
>>>>>>> 7ac509b9
    }

    Utterance output = incoming;
    Utterance cachedOutput = null;
    Utterance pmpOutput = null;
    Utterance tldlOutput = null;
    Utterance llmOutput = null;

    //Check cache first
<<<<<<< HEAD
    if (cachedFuture != null) {
=======
    if(cachedFuture != null) {
>>>>>>> 7ac509b9
      try {
        cachedOutput = cachedFuture.get();
      } catch (InterruptedException | ExecutionException e) {
        log.error("Error getting cached parser results.", e);
      }
<<<<<<< HEAD

=======
>>>>>>> 7ac509b9
      if (cachedOutput != null && cachedOutput.getSemantics() != null) {
        log.debug("Using cached parser response");
        return cachedOutput;
      }
    }

    //Try patternmatching parser
<<<<<<< HEAD
    if (pmpFuture != null) {
=======
    if(pmpFuture !=null){
>>>>>>> 7ac509b9
      try {
        pmpOutput = pmpFuture.get();
      } catch (InterruptedException | ExecutionException e) {
        log.error("Error getting pattern matching parser results.", e);
      }

      //TODO:brad: what should this return in the no match case?
<<<<<<< HEAD
      if (pmpOutput != null) {
=======
      if(pmpOutput != null){
>>>>>>> 7ac509b9
        return pmpOutput;
      }
    }


    //Try TLDLParser, return if not null or UNKNOWN
<<<<<<< HEAD
    if (tldlFuture != null) {
=======
    if(tldlFuture != null) {
>>>>>>> 7ac509b9
      try {
        tldlOutput = tldlFuture.get();
      } catch (InterruptedException | ExecutionException e) {
        log.error("Error getting tldl parser results.", e);
      }

      if (tldlOutput != null && tldlOutput.getSemantics() != null && tldlOutput.getType() != UtteranceType.UNKNOWN) {
        log.debug("Using tldl parser response");
<<<<<<< HEAD
        if (useCache) {
=======
        if(useCache) {
>>>>>>> 7ac509b9
          cacheParse(tldlOutput);
        }
        return tldlOutput;
      } else if (tldlOutput != null && tldlOutput.getSemantics() != null && tldlOutput.getType() == UtteranceType.UNKNOWN) {
        //Use TLDL UNKNOWN parse in case LLM parse fails
        output = tldlOutput;
      }
    }

    //Try LLMParser last
<<<<<<< HEAD
    if (llmFuture != null) {
=======
    if(llmFuture !=null) {
>>>>>>> 7ac509b9
      try {
        llmOutput = llmFuture.get();
      } catch (InterruptedException | ExecutionException e) {
        log.error("Error getting llm parser results.", e);
      }

      if (llmOutput != null) {
        log.debug("Using llm parser response");
        output = llmOutput;
<<<<<<< HEAD
        if (confirmation) {
          output.setNeedsValidation(true);
        }
=======
        output.setNeedsValidation(true);
>>>>>>> 7ac509b9
      }
    }

    return output;
  }

  @TRADEService
  @Action
  public void cacheParse(Utterance utterance) {
    cacheParser.addEntryToCache(utterance);
  }

  @TRADEService
  @Action
  public void injectDictionaryEntry(String morpheme, String type, String semantics, String cognitiveStatus) {
<<<<<<< HEAD
    if (useTLDL) {
      ((TLDLParserComponent) tldlParser).injectDictionaryEntry(morpheme, type, semantics, cognitiveStatus);
    } else {
=======
    if(useTLDL) {
      ((TLDLParserComponent) tldlParser).injectDictionaryEntry(morpheme, type, semantics, cognitiveStatus);
    }
    else{
>>>>>>> 7ac509b9
      log.warn("[injectDictionaryEntry] trying to update TLDL parser dictionary when not using TLDL parser");
    }
  }

<<<<<<< HEAD
  @TRADEService
  public boolean activatePattern(String patternName) {
    if (usePMP) {
      return ((PatternMatchingParser) patternMatchingParser).activatePattern(patternName);
    } else {
      log.warn("[activatePattern] trying to activate parsing pattern when not using pattern matching parser");
      return false;
    }
  }
=======
    @TRADEService
    public boolean activatePattern(String patternName){
      if(usePMP) {
        return ((PatternMatchingParser) patternMatchingParser).activatePattern(patternName);
      } else{
        log.warn("[activatePattern] trying to activate parsing pattern when not using pattern matching parser");
        return false;
      }
    }

>>>>>>> 7ac509b9

}<|MERGE_RESOLUTION|>--- conflicted
+++ resolved
@@ -28,7 +28,6 @@
 
 public class HybridParserComponent extends DiarcComponent implements NLUInterface {
 
-<<<<<<< HEAD
   private boolean useLLM = false;
   private NLUInterface llmParser;
   private boolean useTLDL = false;
@@ -41,19 +40,6 @@
   private String endpoint = "http://localhost:8000/parse/";
   private List<String> tldlDictionaries = new ArrayList<>();
   private boolean tldlUpdateAddressee = true;
-=======
-  private boolean useLLM=false;
-  private NLUInterface llmParser;
-  private boolean useTLDL=false;
-  private NLUInterface tldlParser;
-  private boolean usePMP=false;
-  private NLUInterface patternMatchingParser;
-  private boolean useCache=false;
-  private CachedParserComponent cacheParser;
-
-  private String endpoint = "http://localhost:8000/parse/";
-  private List<String> tldlDictionaries =new ArrayList<>();
->>>>>>> 7ac509b9
   private String cacheName = null;
   private String[] cacheLoads = null;
   private String cachePersist = null;
@@ -74,20 +60,15 @@
     options.add(Option.builder("cacheLoad").hasArgs().argName("file").desc("Load cached database from file, can have multiple").build());
     options.add(Option.builder("cacheName").hasArg().argName("string").desc("Name of cache").build());
     options.add(Option.builder("cachePersist").hasArg().argName("file").desc("Persist cache in on users computer").build());
-<<<<<<< HEAD
     options.add(Option.builder("noConfirmation").argName("boolean").desc("Ask human to confirm LLM parser response for cache").build());
     options.add(Option.builder("patternMatching").desc("use pattern matching parser").build());
     options.add(Option.builder("tldlNoUpdateAddressee").desc("TLDL: do not update addressee after direct address").build());
-=======
-    options.add(Option.builder("patternMatching").desc("use pattern matching parser").build());
->>>>>>> 7ac509b9
     return options;
   }
 
   @Override
   protected void parseArgs(CommandLine cmdLine) {
     if (cmdLine.hasOption("tldl")) {
-<<<<<<< HEAD
       useTLDL = true;
       Arrays.stream(cmdLine.getOptionValues("tldl"))
               .filter(dict -> !dict.isEmpty())
@@ -98,14 +79,6 @@
     }
     if (cmdLine.hasOption("llm")) {
       useLLM = true;
-=======
-      useTLDL=true;
-        Arrays.stream(cmdLine.getOptionValues("tldl")).filter(dict -> !dict.isEmpty())
-              .forEach(dict -> tldlDictionaries.add("-dict "+dict));
-    }
-    if (cmdLine.hasOption("llm")) {
-      useLLM=true;
->>>>>>> 7ac509b9
       llm = cmdLine.getOptionValue("llm");
     }
     if (cmdLine.hasOption("prompt")) {
@@ -115,11 +88,7 @@
       endpoint = cmdLine.getOptionValue("endpoint");
     }
     if (cmdLine.hasOption("cacheName")) {
-<<<<<<< HEAD
       useCache = true;
-=======
-      useCache=true;
->>>>>>> 7ac509b9
       cacheName = cmdLine.getOptionValue("cacheName");
     }
     if (cmdLine.hasOption("cacheLoad")) {
@@ -128,12 +97,9 @@
     if (cmdLine.hasOption("cachePersist")) {
       cachePersist = cmdLine.getOptionValue("cachePersist");
     }
-<<<<<<< HEAD
     if (cmdLine.hasOption("noConfirmation")) {
       confirmation = false;
     }
-=======
->>>>>>> 7ac509b9
     if (cmdLine.hasOption("patternMatching")) {
       usePMP = true;
     }
@@ -141,7 +107,6 @@
 
   @Override
   public void init() {
-<<<<<<< HEAD
     // init LLMParserComponent
     if (useLLM) {
       String llmArgs = "-endpoint " + endpoint;
@@ -152,14 +117,6 @@
         llmArgs += " -prompt " + prompt;
       }
       llmParser = createInstance(LLMParserComponent.class, llmArgs, false);
-=======
-    String llmArgs = "-endpoint " + endpoint;
-    //TODO:brad: do we still need noUpdateAddressee? make an cli arg for it
-    String tldlArgs = String.join(" ",tldlDictionaries)+" -noUpdateAddressee";
-    String cacheArgs = "";
-    if (llm != null) {
-      llmArgs += " -service " + llm;
->>>>>>> 7ac509b9
     }
 
     // init TLDLParserComponent
@@ -192,24 +149,6 @@
       }
       cacheParser = createInstance(CachedParserComponent.class, cacheArgs, false);
     }
-<<<<<<< HEAD
-=======
-    if (cachePersist != null) {
-      cacheArgs += " -persist " + cachePersist;
-    }
-    if(useLLM) {
-      llmParser = createInstance(LLMParserComponent.class, llmArgs, false);
-    }
-    if(useTLDL) {
-      tldlParser = createInstance(TLDLParserComponent.class, tldlArgs, false);
-    }
-    if(usePMP) {
-      patternMatchingParser = createInstance(PatternMatchingParser.class, "", false);
-    }
-    if(useCache) {
-      cacheParser = createInstance(CachedParserComponent.class, cacheArgs, false);
-    }
->>>>>>> 7ac509b9
   }
 
   /**
@@ -224,7 +163,6 @@
   @Override
   public Utterance parseUtterance(Utterance incoming) {
 
-<<<<<<< HEAD
     Future<Utterance> llmFuture = null;
     Future<Utterance> tldlFuture = null;
     Future<Utterance> cachedFuture = null;
@@ -241,24 +179,6 @@
     }
     if (usePMP) {
       pmpFuture = executor.submit(() -> patternMatchingParser.parseUtterance(incoming));
-=======
-    Future<Utterance> llmFuture=null;
-    Future<Utterance> tldlFuture=null;
-    Future<Utterance> cachedFuture=null;
-    Future<Utterance> pmpFuture=null;
-
-    if(useLLM) {
-      llmFuture = executor.submit(() -> llmParser.parseUtterance(incoming));
-    }
-    if(useTLDL) {
-      tldlFuture = executor.submit(() -> tldlParser.parseUtterance(incoming));
-    }
-    if(useCache) {
-      cachedFuture = executor.submit(() -> cacheParser.parseUtterance(incoming));
-    }
-    if(usePMP){
-       pmpFuture = executor.submit(() -> patternMatchingParser.parseUtterance(incoming));
->>>>>>> 7ac509b9
     }
 
     Utterance output = incoming;
@@ -268,20 +188,13 @@
     Utterance llmOutput = null;
 
     //Check cache first
-<<<<<<< HEAD
     if (cachedFuture != null) {
-=======
-    if(cachedFuture != null) {
->>>>>>> 7ac509b9
       try {
         cachedOutput = cachedFuture.get();
       } catch (InterruptedException | ExecutionException e) {
         log.error("Error getting cached parser results.", e);
       }
-<<<<<<< HEAD
-
-=======
->>>>>>> 7ac509b9
+
       if (cachedOutput != null && cachedOutput.getSemantics() != null) {
         log.debug("Using cached parser response");
         return cachedOutput;
@@ -289,11 +202,7 @@
     }
 
     //Try patternmatching parser
-<<<<<<< HEAD
     if (pmpFuture != null) {
-=======
-    if(pmpFuture !=null){
->>>>>>> 7ac509b9
       try {
         pmpOutput = pmpFuture.get();
       } catch (InterruptedException | ExecutionException e) {
@@ -301,22 +210,14 @@
       }
 
       //TODO:brad: what should this return in the no match case?
-<<<<<<< HEAD
       if (pmpOutput != null) {
-=======
-      if(pmpOutput != null){
->>>>>>> 7ac509b9
         return pmpOutput;
       }
     }
 
 
     //Try TLDLParser, return if not null or UNKNOWN
-<<<<<<< HEAD
     if (tldlFuture != null) {
-=======
-    if(tldlFuture != null) {
->>>>>>> 7ac509b9
       try {
         tldlOutput = tldlFuture.get();
       } catch (InterruptedException | ExecutionException e) {
@@ -325,11 +226,7 @@
 
       if (tldlOutput != null && tldlOutput.getSemantics() != null && tldlOutput.getType() != UtteranceType.UNKNOWN) {
         log.debug("Using tldl parser response");
-<<<<<<< HEAD
         if (useCache) {
-=======
-        if(useCache) {
->>>>>>> 7ac509b9
           cacheParse(tldlOutput);
         }
         return tldlOutput;
@@ -340,11 +237,7 @@
     }
 
     //Try LLMParser last
-<<<<<<< HEAD
     if (llmFuture != null) {
-=======
-    if(llmFuture !=null) {
->>>>>>> 7ac509b9
       try {
         llmOutput = llmFuture.get();
       } catch (InterruptedException | ExecutionException e) {
@@ -354,13 +247,9 @@
       if (llmOutput != null) {
         log.debug("Using llm parser response");
         output = llmOutput;
-<<<<<<< HEAD
         if (confirmation) {
           output.setNeedsValidation(true);
         }
-=======
-        output.setNeedsValidation(true);
->>>>>>> 7ac509b9
       }
     }
 
@@ -376,21 +265,13 @@
   @TRADEService
   @Action
   public void injectDictionaryEntry(String morpheme, String type, String semantics, String cognitiveStatus) {
-<<<<<<< HEAD
     if (useTLDL) {
       ((TLDLParserComponent) tldlParser).injectDictionaryEntry(morpheme, type, semantics, cognitiveStatus);
     } else {
-=======
-    if(useTLDL) {
-      ((TLDLParserComponent) tldlParser).injectDictionaryEntry(morpheme, type, semantics, cognitiveStatus);
-    }
-    else{
->>>>>>> 7ac509b9
       log.warn("[injectDictionaryEntry] trying to update TLDL parser dictionary when not using TLDL parser");
     }
   }
 
-<<<<<<< HEAD
   @TRADEService
   public boolean activatePattern(String patternName) {
     if (usePMP) {
@@ -400,17 +281,5 @@
       return false;
     }
   }
-=======
-    @TRADEService
-    public boolean activatePattern(String patternName){
-      if(usePMP) {
-        return ((PatternMatchingParser) patternMatchingParser).activatePattern(patternName);
-      } else{
-        log.warn("[activatePattern] trying to activate parsing pattern when not using pattern matching parser");
-        return false;
-      }
-    }
-
->>>>>>> 7ac509b9
 
 }