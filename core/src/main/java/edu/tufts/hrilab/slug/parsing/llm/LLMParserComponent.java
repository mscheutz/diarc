--- conflicted
+++ resolved
@@ -135,18 +135,15 @@
     Predicate semantics;
     if (UtteranceType.valueOf(response.intention.intent.toUpperCase()) == UtteranceType.INSTRUCT) {
       List<Symbol> args = new ArrayList<>();
-<<<<<<< HEAD
-      if (addressee != null) {
-        args.add(addressee);
-        output.setListener(addressee);
-      } else {
-        args.add(input.getAddressee());
-        output.setListener(input.getAddressee());
-=======
       //EW MultiLingualPickAndPlaceDemo: Can't do this because of possibility of direct address. Response is supplying the actor
       if (!service.equals("pickAndPlaceLLMParser")) {
         args.add(input.getAddressee());
->>>>>>> 172aca0b
+      } else if (addressee != null) {
+        args.add(addressee);
+        output.setAddressee(addressee);
+      } else {
+        args.add(input.getAddressee());
+        output.setAddressee(input.getAddressee());
       }
       Arrays.stream(prop.arguments).forEach(arg -> args.add(Factory.createFOL(arg)));
       semantics = Factory.createPredicate(prop.text, args);
@@ -162,7 +159,8 @@
     }
 
     // add tier assignments to supplemental semantics
-    variables.forEach(var -> output.addTierAssignment(var, Factory.createSymbol(referentMap.get(var.getName()).cognitive_status.toUpperCase())));
+    variables.forEach(var -> output.addTierAssignment(var, Factory.createSymbol(referentMap.get(var.getName()).toString().toUpperCase())));
+//    variables.forEach(var -> output.addTierAssignment(var, Factory.createSymbol(referentMap.get(var.getName()).cognitive_status.toUpperCase())));
 
     return output.build();
   }
