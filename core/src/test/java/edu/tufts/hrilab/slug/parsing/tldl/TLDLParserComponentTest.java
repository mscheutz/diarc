--- conflicted
+++ resolved
@@ -246,6 +246,7 @@
         ));
 
 
+
         assertTrue(testUtterance("dance",
                 "INSTRUCT(commX,dempster,dance(dempster),{})",
                 "commX",
@@ -1356,6 +1357,7 @@
                 "brad",
                 "self"
         ));
+
 
 
         assertTrue(testUtterance("display test",
@@ -1684,7 +1686,7 @@
         ));
 
         //TODO:brad: should we pass in location as the semantic type here?
-        component.getDictionary().generateLocationRules("chair 2", "", false);
+        component.getDictionary().generateLocationRules("chair 2", "",false);
 
 //brad: keeping this as a reference about how the homophone stuff works
 //      assertTrue(testUtterance("save this location as chair to",
@@ -1697,18 +1699,18 @@
 //      locations.add("chair to");
 //      component.addLocations(locations,null);
 
-        assertTrue(testUtterance("escort kate to chair two ",
-                "INSTRUCT(brad,self,escort(self,VAR0,kate),{\"chair 2\"(VAR0),DEFINITE(VAR0)})",
-                "brad",
-                "self"
-        ));
-
-
-        assertTrue(testUtterance("escort kate to chair to",
-                "INSTRUCT(brad,self,escort(self,VAR0,kate),{\"chair 2\"(VAR0),DEFINITE(VAR0)})",
-                "brad",
-                "self"
-        ));
+      assertTrue(testUtterance("escort kate to chair two ",
+        "INSTRUCT(brad,self,escort(self,VAR0,kate),{\"chair 2\"(VAR0),DEFINITE(VAR0)})",
+        "brad",
+        "self"
+      ));
+
+
+      assertTrue(testUtterance("escort kate to chair to",
+        "INSTRUCT(brad,self,escort(self,VAR0,kate),{\"chair 2\"(VAR0),DEFINITE(VAR0)})",
+        "brad",
+        "self"
+      ));
 
         //brad: keeping this as a reference about how the homophone stuff works
 //      assertTrue(testUtterance("escort kate 2 chair 2",
@@ -1887,13 +1889,13 @@
 //                "self"
 //        ));
 
-        assertTrue(testUtterance("Escort DR. BRAD and DR. BRAD  from the waiting room to treatment chair three",
+      assertTrue(testUtterance("Escort DR. BRAD and DR. BRAD  from the waiting room to treatment chair three",
                 "INSTRUCT(brad,self,escort(self,VAR1,\"dr. brad and dr. brad\",VAR0),{\"waiting room\"(VAR0),\"treatment chair three\"(VAR1),DEFINITE(VAR0),DEFINITE(VAR1)})",
                 "brad",
                 "self"
         ));
 
-        assertTrue(testUtterance("Escort brad will from the waiting room to treatment chair three",
+      assertTrue(testUtterance("Escort brad will from the waiting room to treatment chair three",
                 "INSTRUCT(brad,self,escort(self,VAR1,\"brad will\",VAR0),{\"waiting room\"(VAR0),\"treatment chair three\"(VAR1),DEFINITE(VAR0),DEFINITE(VAR1)})",
                 "brad",
                 "self"
@@ -1928,11 +1930,11 @@
                 "self"
         ));
 
-        assertTrue(testUtterance("go to the office then say Escort me please",
-                "INSTRUCT(brad,self,then(self,goToLocation(self,VAR0,true),generateResponseFromString(self,\"escort me please\")),{office(VAR0),DEFINITE(VAR0)})",
-                "brad",
-                "self"
-        ));
+      assertTrue(testUtterance("go to the office then say Escort me please",
+              "INSTRUCT(brad,self,then(self,goToLocation(self,VAR0,true),generateResponseFromString(self,\"escort me please\")),{office(VAR0),DEFINITE(VAR0)})",
+              "brad",
+              "self"
+      ));
 
 //      //TODO:brad: catch the case where the loc isn't known, and it just make sit a say text
 //      assertTrue(testUtterance("go to temp and say get me food from the pantry",
@@ -1947,36 +1949,36 @@
 
         component.injectDictionaryEntry("temp", "LOC", "temp", "DEFINITE");
 
-        assertTrue(testUtterance("go to temp and say get me food from the pantry",
-                "INSTRUCT(brad,self,then(self,goToLocation(self,VAR0,true),generateResponseFromString(self,\"get me food from the pantry\")),{temp(VAR0),DEFINITE(VAR0)})",
-                "brad",
-                "self"
-        ));
-
-        assertTrue(testUtterance("go to temp and say I want to be able to say this sentence",
-                "INSTRUCT(brad,self,then(self,goToLocation(self,VAR0,true),generateResponseFromString(self,\"i want to be able to say this sentence\")),{temp(VAR0),DEFINITE(VAR0)})",
-                "brad",
-                "self"
-        ));
-
-        assertTrue(testUtterance("go to temp and say I know how to fetch and escort and do so many things I want to ",
-                "INSTRUCT(brad,self,then(self,goToLocation(self,VAR0,true),generateResponseFromString(self,\"i know how to fetch and escort and do so many things i want to\")),{temp(VAR0),DEFINITE(VAR0)})",
-                "brad",
-                "self"
-        ));
-
-        assertTrue(testUtterance("go to temp and say I know how to do so many things ",
-                "INSTRUCT(brad,self,then(self,goToLocation(self,VAR0,true),generateResponseFromString(self,\"i know how to do so many things\")),{temp(VAR0),DEFINITE(VAR0)})",
-                "brad",
-                "self"
-        ));
-
-
-        assertTrue(testUtterance("say this is a test, and so is this",
-                "INSTRUCT(brad,self,generateResponseFromString(self,\"this is a test, and so is this\"),{})",
-                "brad",
-                "self"
-        ));
+       assertTrue(testUtterance("go to temp and say get me food from the pantry",
+               "INSTRUCT(brad,self,then(self,goToLocation(self,VAR0,true),generateResponseFromString(self,\"get me food from the pantry\")),{temp(VAR0),DEFINITE(VAR0)})",
+               "brad",
+               "self"
+       ));
+
+      assertTrue(testUtterance("go to temp and say I want to be able to say this sentence",
+               "INSTRUCT(brad,self,then(self,goToLocation(self,VAR0,true),generateResponseFromString(self,\"i want to be able to say this sentence\")),{temp(VAR0),DEFINITE(VAR0)})",
+               "brad",
+               "self"
+       ));
+
+      assertTrue(testUtterance("go to temp and say I know how to fetch and escort and do so many things I want to ",
+               "INSTRUCT(brad,self,then(self,goToLocation(self,VAR0,true),generateResponseFromString(self,\"i know how to fetch and escort and do so many things i want to\")),{temp(VAR0),DEFINITE(VAR0)})",
+               "brad",
+               "self"
+       ));
+
+      assertTrue(testUtterance("go to temp and say I know how to do so many things ",
+               "INSTRUCT(brad,self,then(self,goToLocation(self,VAR0,true),generateResponseFromString(self,\"i know how to do so many things\")),{temp(VAR0),DEFINITE(VAR0)})",
+               "brad",
+               "self"
+       ));
+
+
+      assertTrue(testUtterance("say this is a test, and so is this",
+              "INSTRUCT(brad,self,generateResponseFromString(self,\"this is a test, and so is this\"),{})",
+              "brad",
+              "self"
+      ));
 
         assertTrue(testUtterance("say this is a test, and so is this",
                 "INSTRUCT(brad,self,generateResponseFromString(self,\"this is a test, and so is this\"),{})",
@@ -1995,7 +1997,7 @@
 //                "brad",
 //                "self"
 //        ));
-        assertTrue(testUtterance("say !@#$%^&*(:'\"/?.;`~{[}] and more",
+                assertTrue(testUtterance("say !@#$%^&*(:'\"/?.;`~{[}] and more",
                 "INSTRUCT(brad,self,generateResponseFromString(self,\"!@#$%^&*(:'\"/?.;`~{[}] and more\"),{})",
                 "brad",
                 "self"
@@ -2320,11 +2322,7 @@
 
         //TODO:brad: should self be the actor here?
 //        H: "Save this pose as drop off"
-<<<<<<< HEAD
                 assertTrue(testUtterance("save this pose as drop off",
-=======
-        assertTrue(testUtterance("save this pose as drop off",
->>>>>>> 7ac509b9
                 "INSTRUCT(medic,self,recordEEPose(self,\"drop off\"),{})",
                 "medic",
                 "self"
@@ -2332,11 +2330,7 @@
 
         component.injectDictionaryEntry("drop off", "POSE", "\"drop off\"", "DEFINITE");
 
-<<<<<<< HEAD
        //TODO:brad: actual pose consultant? for UR 5
-=======
-        //TODO:brad: actual pose consultant? for UR 5
->>>>>>> 7ac509b9
 //        H(via tts on mobile app): "it is above loading area"
         assertTrue(testUtterance("it is above loading area",
                 "INSTRUCT(medic,self,bindPose(self,VAR0,VAR1),{it(VAR0),\"loading area\"(VAR1),INFOCUS(VAR0),DEFINITE(VAR1)})",
@@ -2643,7 +2637,7 @@
         ));
 
         component.injectDictionaryEntry("nf32-sv", "RN", "nf32sv", "VAR");
-        component.injectDictionaryEntry("nf32-sv", "DESC", "nf32sv", "");
+        component.injectDictionaryEntry("nf32-sv", "DESC", "nf32sv","");
 
         //which Cognex job is used to detect its hole
         assertTrue(testUtterance("job circuit breaker face",
@@ -2682,6 +2676,7 @@
                 "brad",
                 "self"
         ));
+
 
 
 //        Human: then get it on the work area
@@ -2761,7 +2756,7 @@
         ));
 
         component.injectDictionaryEntry("nv30-fau", "RN", "nv30fau", "VAR");
-        component.injectDictionaryEntry("nv30-fau", "DESC", "nv30fau", "");
+        component.injectDictionaryEntry("nv30-fau", "DESC", "nv30fau","");
 
         //which Cognex job is used to detect its hole
         assertTrue(testUtterance("job n v det",
@@ -2811,10 +2806,10 @@
 
     }
 
-    @Test
-    public void tetherBotTest() {
-        log.info("tetherBotTest");
-        component.addDictionary("tetherbot.dict");
+  @Test
+  public void tetherBotTest() {
+    log.info("tetherBotTest");
+    component.addDictionary("tetherbot.dict");
 
 //    "I will teach you how to sterilize the office one"
 //    This utterance indicates that the human is going to teach the TetherBot a new custom behavior
@@ -2854,51 +2849,51 @@
 //"Sterilize the office."
 //    The video XXXX shows the execution of this taught behavior.
 
-        assertTrue(testUtterance("sterilize the office",
-                "INSTRUCT(brad,self,cleanRoom(self,office),{})",
-                "brad",
-                "self"
-        ));
-
-        assertTrue(testUtterance("go to office",
-                "INSTRUCT(brad,self,goTo(self,office,true),{})",
-                "brad",
-                "self"
-        ));
-
-
-    }
-
-    @Test
-    public void nasaDeepSpaceTest() {
-        component.addDictionary("nasadeepspace.dict");
-        component.addDictionary("poc4.dict");
-        component.addDictionary("assemblyHomophones.dict");
-
-
-        assertTrue(testUtterance("init",
-                "INSTRUCT(brad,self,initGoalQueue(self),{})",
-                "brad",
-                "self"
-        ));
-
-        assertTrue(testUtterance("init goal queue problem solving",
-                "INSTRUCT(brad,self,initGoalQueueProblemSolving(self),{})",
-                "brad",
-                "self"
-        ));
-
-        //eval case 1
-        assertTrue(testUtterance("when is the last time experiment two was run",
-                "INSTRUCT(brad,self,queryEventTime(self,experiment2(X)),{})",
-                "brad",
-                "self"
-        ));
-        assertTrue(testUtterance("was it successful",
-                "INSTRUCT(brad,self,describeSuccess(self,VAR0:context),{it(VAR0:context),INFOCUS(VAR0:context)})",
-                "brad",
-                "self"
-        ));
+    assertTrue(testUtterance("sterilize the office",
+            "INSTRUCT(brad,self,cleanRoom(self,office),{})",
+            "brad",
+            "self"
+    ));
+
+    assertTrue(testUtterance("go to office",
+            "INSTRUCT(brad,self,goTo(self,office,true),{})",
+            "brad",
+            "self"
+    ));
+
+
+  }
+
+  @Test
+  public void nasaDeepSpaceTest() {
+      component.addDictionary("nasadeepspace.dict");
+      component.addDictionary("poc4.dict");
+      component.addDictionary("assemblyHomophones.dict");
+
+
+      assertTrue(testUtterance("init",
+              "INSTRUCT(brad,self,initGoalQueue(self),{})",
+              "brad",
+              "self"
+      ));
+
+      assertTrue(testUtterance("init goal queue problem solving",
+              "INSTRUCT(brad,self,initGoalQueueProblemSolving(self),{})",
+              "brad",
+              "self"
+      ));
+
+      //eval case 1
+      assertTrue(testUtterance("when is the last time experiment two was run",
+              "INSTRUCT(brad,self,queryEventTime(self,experiment2(X)),{})",
+              "brad",
+              "self"
+      ));
+      assertTrue(testUtterance("was it successful",
+              "INSTRUCT(brad,self,describeSuccess(self,VAR0:context),{it(VAR0:context),INFOCUS(VAR0:context)})",
+              "brad",
+              "self"
+      ));
 //      assertTrue(testUtterance("has work station 4 been repaired",
 //              "INSTRUCT(brad,self,querySupport(self,repaired(X),{})", //todo: get binding
 //              "brad",
@@ -2949,79 +2944,79 @@
 //              "self"
 //      ));
 //
-        //eval case 4
-        assertTrue(testUtterance("describe how to run experiment 8",
-                "INSTRUCT(brad,self,describe(self,how(to(experiment8(self)))),{})",
-                "brad",
-                "self"
-        ));
-
-        assertTrue(testUtterance("add robot one run experiment 8 to the top of the schedule",
-                "INSTRUCT(brad,self,submitGoalDialogue(self,experiment8(robotone:agent)),{})",
-                "brad",
-                "self"
-        ));
-
-        //eval case 5 //todo: all
-        assertTrue(testUtterance("run experiment 7",
-                "INSTRUCT(brad,self,experiment7(self),{})",
-                "brad",
-                "self"
-        ));
-
-        assertTrue(testUtterance("run experiment 9 is like run experiment 4",
-                "INSTRUCT(brad,self,modifyLikeInteractive(self,experiment9(self),experiment4(self)),{})",
-                "brad",
-                "self"
-        ));
-
-        assertTrue(testUtterance("go to experiment station gamma right four",
-                "INSTRUCT(brad,self,goToLocation(self,VAR0:location),{experimentStation(VAR0:location),in(VAR0:location,gamma:area),side(VAR0:location,right:direction),wingid(VAR0:location,four:id),DEFINITE(VAR0:location)})",
-                "brad",
-                "self"
-        ));
-
-        assertTrue(testUtterance("go to experiment station gamma right five",
-                "INSTRUCT(brad,self,goToLocation(self,VAR0:location),{experimentStation(VAR0:location),in(VAR0:location,gamma:area),side(VAR0:location,right:direction),wingid(VAR0:location,five:id),DEFINITE(VAR0:location)})",
-                "brad",
-                "self"
-        ));
-
-        assertTrue(testUtterance("replace go to experiment station beta left four with go to experiment station gamma right five",
-                "REPLY(brad,self,mod(replace(goToLocation(self,VAR1:location),goToLocation(self,VAR0:location)),none()),{experimentStation(VAR0:location),in(VAR0:location,beta:area),side(VAR0:location,left:direction),wingid(VAR0:location,four:id),experimentStation(VAR1:location),in(VAR1:location,gamma:area),side(VAR1:location,right:direction),wingid(VAR1:location,five:id),DEFINITE(VAR0:location),DEFINITE(VAR1:location)})",
-                "brad",
-                "self"
-        ));
-
-        assertTrue(testUtterance("replace check that tube temperature is 27 degrees with check that tube pressure is below 23 psi",
-                "REPLY(brad,self,mod(replace(checkTubePressureIsBelow(self,psi(23)),checkTubeTemperatureIs(self,degrees(27))),none()),{})",
-                "brad",
-                "self"
-        ));
-
-        assertTrue(testUtterance("That is all",
-                "REPLY(brad,self,mod(none),{})",
-                "brad",
-                "self"
-        ));
-
-        assertTrue(testUtterance("robot one run experiment 9",
-                "INSTRUCT(brad,robotone:agent,experiment9(robotone:agent),{})",
-                "brad",
-                "self"
-        ));
-
-        assertTrue(testUtterance("robot one run experiment 8",
-                "INSTRUCT(brad,robotone:agent,experiment8(robotone:agent),{})",
-                "brad",
-                "self"
-        ));
-
-        assertTrue(testUtterance("robot one add run experiment 8 to the top of the schedule",
-                "INSTRUCT(brad,robotone:agent,submitGoalDialogue(robotone:agent,experiment8(robotone:agent)),{})",
-                "brad",
-                "robotone"
-        ));
+      //eval case 4
+      assertTrue(testUtterance("describe how to run experiment 8",
+              "INSTRUCT(brad,self,describe(self,how(to(experiment8(self)))),{})",
+              "brad",
+              "self"
+      ));
+
+      assertTrue(testUtterance("add robot one run experiment 8 to the top of the schedule",
+              "INSTRUCT(brad,self,submitGoalDialogue(self,experiment8(robotone:agent)),{})",
+              "brad",
+              "self"
+      ));
+
+      //eval case 5 //todo: all
+      assertTrue(testUtterance("run experiment 7",
+              "INSTRUCT(brad,self,experiment7(self),{})",
+              "brad",
+              "self"
+      ));
+
+      assertTrue(testUtterance("run experiment 9 is like run experiment 4",
+              "INSTRUCT(brad,self,modifyLikeInteractive(self,experiment9(self),experiment4(self)),{})",
+              "brad",
+              "self"
+      ));
+
+      assertTrue(testUtterance("go to experiment station gamma right four",
+              "INSTRUCT(brad,self,goToLocation(self,VAR0:location),{experimentStation(VAR0:location),in(VAR0:location,gamma:area),side(VAR0:location,right:direction),wingid(VAR0:location,four:id),DEFINITE(VAR0:location)})",
+              "brad",
+              "self"
+      ));
+
+      assertTrue(testUtterance("go to experiment station gamma right five",
+              "INSTRUCT(brad,self,goToLocation(self,VAR0:location),{experimentStation(VAR0:location),in(VAR0:location,gamma:area),side(VAR0:location,right:direction),wingid(VAR0:location,five:id),DEFINITE(VAR0:location)})",
+              "brad",
+              "self"
+      ));
+
+      assertTrue(testUtterance("replace go to experiment station beta left four with go to experiment station gamma right five",
+              "REPLY(brad,self,mod(replace(goToLocation(self,VAR1:location),goToLocation(self,VAR0:location)),none()),{experimentStation(VAR0:location),in(VAR0:location,beta:area),side(VAR0:location,left:direction),wingid(VAR0:location,four:id),experimentStation(VAR1:location),in(VAR1:location,gamma:area),side(VAR1:location,right:direction),wingid(VAR1:location,five:id),DEFINITE(VAR0:location),DEFINITE(VAR1:location)})",
+              "brad",
+              "self"
+      ));
+
+      assertTrue(testUtterance("replace check that tube temperature is 27 degrees with check that tube pressure is below 23 psi",
+              "REPLY(brad,self,mod(replace(checkTubePressureIsBelow(self,psi(23)),checkTubeTemperatureIs(self,degrees(27))),none()),{})",
+              "brad",
+              "self"
+      ));
+
+      assertTrue(testUtterance("That is all",
+              "REPLY(brad,self,mod(none),{})",
+              "brad",
+              "self"
+      ));
+
+      assertTrue(testUtterance("robot one run experiment 9",
+              "INSTRUCT(brad,robotone:agent,experiment9(robotone:agent),{})",
+              "brad",
+              "self"
+      ));
+
+      assertTrue(testUtterance("robot one run experiment 8",
+              "INSTRUCT(brad,robotone:agent,experiment8(robotone:agent),{})",
+              "brad",
+              "self"
+      ));
+
+      assertTrue(testUtterance("robot one add run experiment 8 to the top of the schedule",
+              "INSTRUCT(brad,robotone:agent,submitGoalDialogue(robotone:agent,experiment8(robotone:agent)),{})",
+              "brad",
+              "robotone"
+      ));
 
 
 /*
@@ -3091,7 +3086,7 @@
 //      R: Okay, Anything else?
 //      H: Tell me the number of scheduled experiments
 
-    }
+  }
 
     @Test
     public void multiRobotCaddyTest() {
@@ -3252,7 +3247,6 @@
                 "self"
         ));
     }
-
     @Test
     public void sortingDemoTest() {
         component.addDictionary("sortingDemo.dict");
@@ -3534,7 +3528,7 @@
         ));
 
         component.injectDictionaryEntry("nf32-sv", "RN", "nf32-sv", "VAR");
-        component.injectDictionaryEntry("nf32-sv", "DESC", "nf32-sv", "");
+        component.injectDictionaryEntry("nf32-sv", "DESC", "nf32-sv","");
 
         //which Cognex job is used to detect its hole
         assertTrue(testUtterance("job circuit breaker face",
@@ -3618,6 +3612,7 @@
                 "brad",
                 "self"
         ));
+
 
 
 //        replace search for 2 depp m3 holes with search for 2 m3 holes
@@ -3882,10 +3877,6 @@
         ));
 
 
-<<<<<<< HEAD
-
-=======
->>>>>>> 7ac509b9
         //TODO:brad: only describes act specs
         assertTrue(testUtterance("describe how to get the corn in the serving box",
                 "INSTRUCT(brad,self,describe(self,how(to(getOn(self,VAR0:physobj,VAR1:physobj)))),{corn(VAR0:physobj),\"serving box\"(VAR1:physobj),DEFINITE(VAR0:physobj),DEFINITE(VAR1:physobj)})",
