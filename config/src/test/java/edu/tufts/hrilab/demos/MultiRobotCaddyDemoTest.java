--- conflicted
+++ resolved
@@ -86,22 +86,9 @@
 
     @After
     public void shutdownDiarc() {
-<<<<<<< HEAD
         log.debug("[shutdownDiarc] started");
         diarcConfig.shutdownConfiguration();
         log.debug("[shutdownDiarc] completed");
-=======
-        try {
-            Thread.sleep(2000);
-        } catch (InterruptedException ignored) {
-        }
-
-        log.debug("[cleanup] started");
-        log.debug("[shutdownConfig] tester shutdown");
-        diarcConfig.shutdownConfiguration();
-        log.debug("[shutdownConfig] completed");
-        log.info("[cleanup] ended");
->>>>>>> 172aca0b
     }
 
     public void sendUserInput(String input) {
