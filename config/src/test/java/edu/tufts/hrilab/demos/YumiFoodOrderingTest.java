--- conflicted
+++ resolved
@@ -162,11 +162,7 @@
     addUserInput("here it is");
     evaluateResults();
 
-<<<<<<< HEAD
     setSingleTestTimeout(6, TimeUnit.SECONDS);
-=======
-    setSingleTestTimeout(5, TimeUnit.SECONDS);
->>>>>>> f70baeb5
     addUserInput("define new item by analogy puerto rican bowl");
     evaluateResults();
 
