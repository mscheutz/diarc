/*
 * Copyright © Thinking Robots, Inc., Tufts University, and others 2024.
 */

package edu.tufts.hrilab.demos;

import edu.tufts.hrilab.config.YumiFoodOrderingMock;
import edu.tufts.hrilab.fol.Symbol;
import edu.tufts.hrilab.fol.Term;
import edu.tufts.hrilab.simspeech.SimSpeechRecognitionComponent;
import edu.tufts.hrilab.test.framework.GenerativeDiarcIntegrationTest;
import org.junit.After;
import org.junit.Before;
import org.junit.Test;

import java.util.List;
import java.util.Map;
import java.util.concurrent.TimeUnit;

public class YumiFoodOrderingTest extends GenerativeDiarcIntegrationTest {
  private YumiFoodOrderingMock diarcConfig;
  private SimSpeechRecognitionComponent simSpeechRec;
  private SimSpeechRecognitionComponent untrustedSimSpeechRec;

  @Before
  public void initializeDiarc() {
    diarcConfig = new YumiFoodOrderingMock(true);
    diarcConfig.runConfiguration();
    simSpeechRec = diarcConfig.simSpeechRec;
    untrustedSimSpeechRec = diarcConfig.untrustedSimSpeechRec;

    addServiceToObserve("sayText", String.class);
    addServiceToObserve("assertProperties", Map.class, Double.class, List.class);
    addServiceToObserve("assertProperties", Symbol.class, List.class);
    addServiceToObserve("openGripperRapid");
    addServiceToObserve("closeGripperRapid");
    addServiceToObserve("pourSauce");
    addServiceToObserve("sayText", String.class, Boolean.class);
    addServiceToObserve("perceiveEntityFromSymbol", Symbol.class);
    addServiceToObserve("pickupItem", Symbol.class);
    addServiceToObserve("putDownItem", Symbol.class, Symbol.class);
    addServiceToObserve("cookItem", Symbol.class, Term.class);
    addServiceToObserve("sauteItem", Symbol.class, Term.class);
    addServiceToObserve("goToCameraPose", Symbol.class);
    addServiceToObserve("defineGraspPointForDescriptor", Symbol.class, Symbol.class);
    addServiceToObserve("checkError", Term.class);

    setPermanentTimeout(10, TimeUnit.SECONDS);

  }

  @After
  public void shutdownDiarc() {
<<<<<<< HEAD
    log.debug("[shutdownDiarc] started");
    diarcConfig.shutdownConfiguration();
    log.debug("[shutdownDiarc] completed");
=======
    try {
      Thread.sleep(2000);
    } catch (InterruptedException ignored) {
    }

    diarcConfig.gm.cancelAllCurrentGoals();

    log.debug("[cleanup] started");
    log.debug("[shutdownConfig] tester shutdown");
    diarcConfig.shutdownConfiguration();
    log.debug("[shutdownConfig] completed");
    log.info("[cleanup] ended");
>>>>>>> 172aca0b
  }

  public void sendUserInput(String input) {
    tester.markNewInput();
    simSpeechRec.setText(input);
  }

  public void sendUntrustedUserInput(String input) {
    tester.markNewInput();
    untrustedSimSpeechRec.setText(input);
  }

  //demo script
  @Test
  public void yumiFoodOrderingTest() {

    setSingleTestTimeout(10, TimeUnit.SECONDS);
    addUserInput("init");
    evaluateResults();

    setSingleTestTimeout(5, TimeUnit.SECONDS);
    addUserInput("right arm go to prep area");
    evaluateResults();

    diarcConfig.rightArm.setCameraResultDetected(false);
    addUserInput("right arm do you see a bell pepper");
    evaluateResults();

    diarcConfig.rightArm.setCameraResultDetected(true);
    addUserInput("right arm do you see a bell pepper");
    evaluateResults();

    addUserInput("left arm go to box area");
    evaluateResults();

    addUserInput("left arm do you see a serving box");
    evaluateResults();

    addUserInput("right arm pick up the bell pepper");
    evaluateResults();

    addUserInput("get the bell pepper to the prep area");
    evaluateResults();

    diarcConfig.rightArm.setErrorState(true);
    addUserInput("right arm go to prep area");
    evaluateResults();

    diarcConfig.rightArm.setErrorState(false);
    addUserInput("now right arm go to prep area");
    evaluateResults();

    addUserInput("it is safe to proceed");
    evaluateResults();

    addUserInput("reset");
    evaluateResults();

    setSingleTestTimeout(5, TimeUnit.SECONDS);
    addUserInput("define new item southwest bowl");
    evaluateResults();
    addUserInput("first get a serving box to serving area");
    evaluateResults();
    addUserInput("then get a bell pepper to the hot plate");
    evaluateResults();
    addUserInput("then right arm saute the bell pepper for 2 seconds");
    evaluateResults();
    addUserInput("then get the bell pepper in the serving box");
    evaluateResults();
    addUserInput("then get a corn to the cooktop");
    evaluateResults();
    addUserInput("then right arm cook the corn for 5 seconds");
    evaluateResults();
    addUserInput("then get the corn in the serving box");
    evaluateResults();
    addUserInput("then get a carrot to the hot plate");
    evaluateResults();
    addUserInput("then right arm saute the carrot for 3 seconds");
    evaluateResults();
    addUserInput("then get the carrot in the serving box");
    evaluateResults();
    addUserInput("then left arm drizzle on chipotle sauce");
    evaluateResults();
    addUserInput("that is how you prepare a southwest bowl");
    evaluateResults();

    setSingleTestTimeout(25, TimeUnit.SECONDS);
    addUserInput("prepare a southwest bowl");
    evaluateResults();

    addUserInput("here it is");
    evaluateResults();

    addUserInput("here it is");
    evaluateResults();

    addUserInput("here it is");
    evaluateResults();

    setSingleTestTimeout(6, TimeUnit.SECONDS);
    addUserInput("define new item by analogy puerto rican bowl");
    evaluateResults();

    addUserInput("southwest bowl");
    evaluateResults();

    addUserInput("replace right arm saute the carrot for 3 seconds with right arm saute the chicken for 4 seconds");
    evaluateResults();

    addUserInput("remove the bell pepper");
    evaluateResults();

    addUserInput("add get a plantain in the serving box after get the chicken in the serving box");
    evaluateResults();

    addUserInput("suspend current task");
    evaluateResults();

    addUserInput("now define new ingredient plantain");
    evaluateResults();

    addUserInput("pantry");
    evaluateResults();

    addUserInput("detect plantain");
    evaluateResults();

    addUserInput("prep area");
    evaluateResults();

    setSingleTestTimeout(10, TimeUnit.SECONDS);
    addUserInput("grasp it here");
    evaluateResults();

    setSingleTestTimeout(5, TimeUnit.SECONDS);
    addUserInput("what is your current task");
    evaluateResults();

    addUserInput("resume previous task");
    evaluateResults();

    addUserInput("add get a plantain in the serving box after get the chicken in the serving box");
    evaluateResults();

    addUserInput("no more differences");
    evaluateResults();

    setSingleTestTimeout(25, TimeUnit.SECONDS);
    addUserInput("prepare a puerto rican bowl");
    evaluateResults();

    addUserInput("here it is");
    evaluateResults();

    addUserInput("here it is");
    evaluateResults();

    addUserInput("here it is");
    evaluateResults();

    setSingleTestTimeout(5, TimeUnit.SECONDS);
    sendUntrustedUserInput("right arm go to prep area");
    evaluateResults();

    addUserInput("add new supervisor front");
    evaluateResults();

    sendUntrustedUserInput("right arm go to prep area");
    evaluateResults();

    sendUntrustedUserInput("define new item puerto rican bowl");
    evaluateResults();

    addUserInput("add new admin front");
    evaluateResults();

    sendUntrustedUserInput("define new item puerto rican bowl");
    evaluateResults();

    sendUntrustedUserInput("cancel current task");
    evaluateResults();
  }

  //TODO: references not properly cleaned up between tests?
  //Off scripts tests for robustness and/or desired functionality
  //TODO: Need to create methods to do and then actually correctly test that defineItem, defineItemByAnalogy, and defineIngredient
  //  (and all internal methods with side effects - positReference, addDetectionType, defineIngredientHelper, ...) can be
  //  properly interrupted and/or canceled while having all side effects undone. Currently this is not the case and it is
  //  not safe to arbitrarily perform off-script behaviors during/after interruptions.
  @Test
  public void questionAskingInterruptionTest() {

    setSingleTestTimeout(10, TimeUnit.SECONDS);
    addUserInput("init");
    evaluateResults();

    setSingleTestTimeout(5, TimeUnit.SECONDS);
    addUserInput("define new item southwest bowl");
    evaluateResults();
    addUserInput("suspend current task");
    evaluateResults();
    addUserInput("now say hello");
    evaluateResults();
    addUserInput("what is your current task");
    evaluateResults();
    addUserInput("resume previous task");
    evaluateResults();

    setSingleTestTimeout(2, TimeUnit.SECONDS);
    addUserInput("first get a serving box to serving area");
    evaluateResults();
    addUserInput("then get a bell pepper to the hot plate");
    evaluateResults();
    addUserInput("then right arm saute the bell pepper for 2 seconds");
    evaluateResults();
    addUserInput("then get the bell pepper in the serving box");
    evaluateResults();
    addUserInput("then get a corn to the cooktop");
    evaluateResults();
    addUserInput("then right arm cook the corn for 5 seconds");
    evaluateResults();
    addUserInput("then get the corn in the serving box");
    evaluateResults();
    addUserInput("then get a carrot to the hot plate");
    evaluateResults();
    addUserInput("then right arm saute the carrot for 3 seconds");
    evaluateResults();
    addUserInput("then get the carrot in the serving box");
    evaluateResults();
    addUserInput("then left arm drizzle on chipotle sauce");
    evaluateResults();
    addUserInput("that is how you prepare a southwest bowl");
    evaluateResults();

    setSingleTestTimeout(25, TimeUnit.SECONDS);
    addUserInput("prepare a southwest bowl");
    evaluateResults();

    addUserInput("here it is");
    evaluateResults();

    addUserInput("here it is");
    evaluateResults();

    addUserInput("here it is");
    evaluateResults();
  }

  @Test
  public void planInterruptionTest() {

    setSingleTestTimeout(10, TimeUnit.SECONDS);
    addUserInput("init");
    evaluateResults();
    //Give time for all item definitions to properly be learned before submitting command with bell pepper
    try {
      Thread.sleep(2000);
    } catch (InterruptedException ignored){}

    addUserInput("get a bell pepper to the cook top");
    evaluateResults();
    setSingleTestTimeout(1, TimeUnit.SECONDS);
    addUserInput("here it is");
    evaluateResults();
    setSingleTestTimeout(5, TimeUnit.SECONDS);
    addUserInput("suspend current task");
    evaluateResults();
    addUserInput("get the bell pepper to the hot plate right now");
    evaluateResults();
    addUserInput("resume previous task");
    evaluateResults();

    //addUserInput("yes");
    //addUserInput("no");
    //evaluateResults();
  }

  //TODO: Other tests that would be required if the underlying functionality was actually implemented (which would be
  // required if this domain is to be safely used for off script interactions or further dev on these fronts)
  //Interruption of all the other teaching scripts and during different points within these script
  //(If extended to actually fully reset domain) thorough reset tests
  //Interruption and/or failure during all primitives and planner actions

  //This wrapper exists so that the generator can appropriately catch input
  private void addUserInput(String input) {
    tester.markNewInput();
    simSpeechRec.setText(input);
  }
}<|MERGE_RESOLUTION|>--- conflicted
+++ resolved
@@ -4,6 +4,8 @@
 
 package edu.tufts.hrilab.demos;
 
+import ai.thinkingrobots.trade.TRADE;
+import ai.thinkingrobots.trade.TRADEException;
 import edu.tufts.hrilab.config.YumiFoodOrderingMock;
 import edu.tufts.hrilab.fol.Symbol;
 import edu.tufts.hrilab.fol.Term;
@@ -51,24 +53,9 @@
 
   @After
   public void shutdownDiarc() {
-<<<<<<< HEAD
     log.debug("[shutdownDiarc] started");
     diarcConfig.shutdownConfiguration();
     log.debug("[shutdownDiarc] completed");
-=======
-    try {
-      Thread.sleep(2000);
-    } catch (InterruptedException ignored) {
-    }
-
-    diarcConfig.gm.cancelAllCurrentGoals();
-
-    log.debug("[cleanup] started");
-    log.debug("[shutdownConfig] tester shutdown");
-    diarcConfig.shutdownConfiguration();
-    log.debug("[shutdownConfig] completed");
-    log.info("[cleanup] ended");
->>>>>>> 172aca0b
   }
 
   public void sendUserInput(String input) {
