import org.gradle.kotlin.dsl.support.uppercaseFirstChar

plugins {
  `java-library`
  application
}

tasks.compileJava {

  if (project.hasProperty("diarc.rosPackages")) {
    val rosPackages = project.findProperty("diarc.rosPackages").toString().split(",")
    for(rosPackage in rosPackages) {
      dependsOn(":diarcRos:compile" + rosPackage.trim().uppercaseFirstChar() + "Java")
    }
  }

  options.compilerArgs = listOf("-parameters")
}

sourceSets {

  //for configs which don't depend on any external sources
  //TODO:brad: do we want all of them in the same target?
  main {
    java {
      exclude("**")
    }
  }

  test {
    java {
      exclude(
              "edu/tufts/hrilab/config/llm/*",
              "edu/tufts/hrilab/demos/llm/*",
      )
    }
  }
}

dependencies {
  implementation("ch.qos.logback:logback-classic:1.4.14") //TODO:figure out how to inherit this from the rootProject
  implementation(project(":core"))
  implementation(project(":core","mockJar"))
  implementation(project(":vision","mockJar"))
  implementation(project(":diarcRos","mockJar"))

  if(project.hasProperty("diarc.enableRos") && project.property("diarc.enableRos").toString().toBoolean()) {
    implementation(project(":diarcRos"))
  }

//  if(project.hasProperty("diarc.enableVision") && project.property("diarc.enableVision").toString().toBoolean()) {
//    implementation(project(":vision"))
//  }

  testImplementation("junit:junit:4.13.1") //TODO:figure out how to inherit this from the rootProject
  testImplementation("com.fasterxml.jackson.core:jackson-core:2.7.4")
  testImplementation("com.fasterxml.jackson.core:jackson-annotations:2.7.4")
  testImplementation("com.fasterxml.jackson.core:jackson-databind:2.7.4")
  testImplementation(project(":core"))
  testImplementation(project(":core","mockJar"))
  testImplementation(project(":diarcRos","mockJar"))
  testImplementation(project(":vision","mockJar"))
}

// customize diarc-config jar
tasks.named<Jar>("jar") {
  archiveBaseName = "diarc-config"
  archiveVersion = properties["diarc.version"].toString()

  manifest {
    attributes(
            "Implementation-Title" to archiveBaseName,
            "Implementation-Version" to archiveVersion,
    )
  }
}

tasks.named<Test>("test") {
  useJUnit()
  maxHeapSize = "4g"
  forkEvery = 1
  systemProperty("diarc.planner.ff", properties["diarc.planner.ff"].toString())
  systemProperty("logback.configurationFile", properties["diarc.loggingConfigFile"].toString())

  // to run tests with logging printed to console
  if (project.hasProperty("diarc.testLogging") && project.property("diarc.testLogging").toString().toBoolean()) {
    testLogging.showStandardStreams = true
  }

  // to run integration test(s) in generative  mode
  if (project.hasProperty("generativeMode") && project.property("generativeMode").toString().toBoolean()) {
    systemProperty("generativeMode", "true")
  }

  //TODO:brad: is this the best way to include these resources?
  classpath += files("src/test/resources") +
          files(project(":diarcRos").projectDir.path+"/src/main/resources") +
          files(project(":vision").projectDir.path+"/src/main/resources") +
          files(project(":core").projectDir.path+"/src/test/resources")
}

tasks.register<JavaCompile>("compileConfig") {
  // compile DIARC configuration file
  if (rootProject.name == "diarc") {
    // if executing task from main diarc repo, set source relative to :config subproject
    source("src/main/java/")
  } else {
    // else executing task from a gradle project outside the main diarc repo, assume this full path
    source(rootProject.rootDir.path + "/src/main/java/")
  }
<<<<<<< HEAD

  source("src/main/java/","src/test/java")
=======
>>>>>>> ca3753b0
  options.compilerArgs = listOf("-parameters")
  include(project.findProperty("main").toString().replace(".","/")+".java")
  classpath = sourceSets.main.get().compileClasspath
  destinationDirectory = file(project.layout.buildDirectory.get().toString()+"/classes/java/main/")

  // add :diarcRos dependencies
  if(project.hasProperty("diarc.enableRos") && project.property("diarc.enableRos").toString().toBoolean()) {
    if (project.hasProperty("diarc.rosPackages")) {
      val rosPackages = project.findProperty("diarc.rosPackages").toString().split(",")
      for (rosPackage in rosPackages) {
        dependencies {
          implementation(project(":diarcRos", rosPackage.trim() + "Jar"))
        }
      }
    }
  }

  // add :vision dependencies
  if (project.hasProperty("diarc.enableVision") && project.property("diarc.enableVision").toString().toBoolean()) {
    // not using vision Jar here because c++ cannot currently read resource files from a Jar
    classpath += project(":vision").sourceSets.main.get().output
  }
}

tasks.register<JavaExec>("launch") {
  dependsOn("compileConfig")

  classpath = sourceSets.main.get().runtimeClasspath
  mainClass = project.findProperty("main").toString()

  // planner executable path
  systemProperty("diarc.planner.ff", properties["diarc.planner.ff"].toString())

  // conditionally add vision
  if (project.hasProperty("diarc.enableVision") && project.property("diarc.enableVision").toString().toBoolean()) {
    // add vision classes and resources
    // not using vision Jar here because c++ cannot currently read resource files from a Jar
    classpath += project(":vision").sourceSets.main.get().output

    // to find native libraries
    val visionDir = project(":vision").projectDir.path
    systemProperty("java.library.path", visionDir + "/build/cpp/lib:" + visionDir + "/src/main/cpp/third_party/vlfeat/bin/glnxa64:.:" + environment["LD_LIBRARY_PATH"])
  }

  // jvm args
  systemProperty("component", project.findProperty("main").toString())
  systemProperty("logback.configurationFile", properties.getOrDefault("diarc.loggingConfigFile", "src/main/resources/default/logback.xml").toString())
  systemProperty("trade.properties.path", properties.getOrDefault("diarc.tradePropertiesFile", "src/main/resources/default/trade.properties.default").toString())
  systemProperty("tradeLogging.config.path", properties.getOrDefault("diarc.tradeLoggingConfigFile", "src/main/resources/default/tradeLogging.config").toString())
}

repositories {
  mavenCentral() // main maven archive
  maven {
    url = uri("https://plugins.gradle.org/m2/")
  }
  mavenLocal() // local maven archive
  maven { // hrilab archive
    name = "HRILabArchiva"
    url = uri("http://hrilab.tufts.edu:11361/repository/internal/")
    isAllowInsecureProtocol = true
  }
}<|MERGE_RESOLUTION|>--- conflicted
+++ resolved
@@ -103,16 +103,11 @@
   // compile DIARC configuration file
   if (rootProject.name == "diarc") {
     // if executing task from main diarc repo, set source relative to :config subproject
-    source("src/main/java/")
+    source("src/main/java/", "src/test/java")
   } else {
     // else executing task from a gradle project outside the main diarc repo, assume this full path
-    source(rootProject.rootDir.path + "/src/main/java/")
+    source(rootProject.rootDir.path + "/src/main/java/", rootProject.rootDir.path + "/src/test/java/")
   }
-<<<<<<< HEAD
-
-  source("src/main/java/","src/test/java")
-=======
->>>>>>> ca3753b0
   options.compilerArgs = listOf("-parameters")
   include(project.findProperty("main").toString().replace(".","/")+".java")
   classpath = sourceSets.main.get().compileClasspath
